--- conflicted
+++ resolved
@@ -15,6 +15,7 @@
  */
 package com.netflix.conductor.contribs.http;
 
+import com.fasterxml.jackson.core.JsonProcessingException;
 import com.fasterxml.jackson.core.type.TypeReference;
 import com.fasterxml.jackson.databind.ObjectMapper;
 import com.netflix.conductor.common.metadata.tasks.Task;
@@ -26,16 +27,11 @@
 import com.netflix.conductor.contribs.http.HttpTask.Input;
 import com.netflix.conductor.core.config.Configuration;
 import com.netflix.conductor.core.execution.DeciderService;
+import com.netflix.conductor.core.execution.ParametersUtils;
 import com.netflix.conductor.core.execution.WorkflowExecutor;
 import com.netflix.conductor.core.execution.mapper.TaskMapper;
-<<<<<<< HEAD
-=======
-import com.netflix.conductor.core.execution.mapper.UserDefinedTaskMapper;
-import com.netflix.conductor.core.execution.mapper.WaitTaskMapper;
 import com.netflix.conductor.core.utils.ExternalPayloadStorageUtils;
-import com.netflix.conductor.dao.MetadataDAO;
 import com.netflix.conductor.dao.QueueDAO;
->>>>>>> 8281b452
 import org.eclipse.jetty.server.Request;
 import org.eclipse.jetty.server.Server;
 import org.eclipse.jetty.server.handler.AbstractHandler;
@@ -70,7 +66,6 @@
 @SuppressWarnings("unchecked")
 public class TestHttpTask {
 
-<<<<<<< HEAD
     private static final String ERROR_RESPONSE = "Something went wrong!";
 
     private static final String TEXT_RESPONSE = "Text Response";
@@ -81,7 +76,8 @@
 
     private HttpTask httpTask;
 
-    private WorkflowExecutor executor = mock(WorkflowExecutor.class);
+    private WorkflowExecutor workflowExecutor;
+    private Configuration config;
 
     private Workflow workflow = new Workflow();
 
@@ -116,14 +112,15 @@
 
     @Before
     public void setup() {
+        workflowExecutor = mock(WorkflowExecutor.class);
+        config = mock(Configuration.class);
         RestClientManager rcm = new RestClientManager();
-        Configuration config = mock(Configuration.class);
         when(config.getServerId()).thenReturn("test_server_id");
         httpTask = new HttpTask(rcm, config);
     }
 
     @Test
-    public void testPost() throws Exception {
+    public void testPost() {
 
         Task task = new Task();
         Input input = new Input();
@@ -135,7 +132,7 @@
         input.setMethod("POST");
         task.getInputData().put(HttpTask.REQUEST_PARAMETER_NAME, input);
 
-        httpTask.start(workflow, task, executor);
+        httpTask.start(workflow, task, workflowExecutor);
         assertEquals(task.getReasonForIncompletion(), Task.Status.COMPLETED, task.getStatus());
         Map<String, Object> hr = (Map<String, Object>) task.getOutputData().get("response");
         Object response = hr.get("body");
@@ -150,7 +147,7 @@
 
 
     @Test
-    public void testPostNoContent() throws Exception {
+    public void testPostNoContent() {
 
         Task task = new Task();
         Input input = new Input();
@@ -162,7 +159,7 @@
         input.setMethod("POST");
         task.getInputData().put(HttpTask.REQUEST_PARAMETER_NAME, input);
 
-        httpTask.start(workflow, task, executor);
+        httpTask.start(workflow, task, workflowExecutor);
         assertEquals(task.getReasonForIncompletion(), Task.Status.COMPLETED, task.getStatus());
         Map<String, Object> hr = (Map<String, Object>) task.getOutputData().get("response");
         Object response = hr.get("body");
@@ -171,7 +168,7 @@
     }
 
     @Test
-    public void testFailure() throws Exception {
+    public void testFailure() {
 
         Task task = new Task();
         Input input = new Input();
@@ -179,19 +176,19 @@
         input.setMethod("GET");
         task.getInputData().put(HttpTask.REQUEST_PARAMETER_NAME, input);
 
-        httpTask.start(workflow, task, executor);
+        httpTask.start(workflow, task, workflowExecutor);
         assertEquals("Task output: " + task.getOutputData(), Task.Status.FAILED, task.getStatus());
         assertEquals(ERROR_RESPONSE, task.getReasonForIncompletion());
 
         task.setStatus(Status.SCHEDULED);
         task.getInputData().remove(HttpTask.REQUEST_PARAMETER_NAME);
-        httpTask.start(workflow, task, executor);
+        httpTask.start(workflow, task, workflowExecutor);
         assertEquals(Task.Status.FAILED, task.getStatus());
         assertEquals(HttpTask.MISSING_REQUEST, task.getReasonForIncompletion());
     }
 
     @Test
-    public void testTextGET() throws Exception {
+    public void testTextGET() {
 
         Task task = new Task();
         Input input = new Input();
@@ -199,7 +196,7 @@
         input.setMethod("GET");
         task.getInputData().put(HttpTask.REQUEST_PARAMETER_NAME, input);
 
-        httpTask.start(workflow, task, executor);
+        httpTask.start(workflow, task, workflowExecutor);
         Map<String, Object> hr = (Map<String, Object>) task.getOutputData().get("response");
         Object response = hr.get("body");
         assertEquals(Task.Status.COMPLETED, task.getStatus());
@@ -207,7 +204,7 @@
     }
 
     @Test
-    public void testNumberGET() throws Exception {
+    public void testNumberGET() {
 
         Task task = new Task();
         Input input = new Input();
@@ -215,7 +212,7 @@
         input.setMethod("GET");
         task.getInputData().put(HttpTask.REQUEST_PARAMETER_NAME, input);
 
-        httpTask.start(workflow, task, executor);
+        httpTask.start(workflow, task, workflowExecutor);
         Map<String, Object> hr = (Map<String, Object>) task.getOutputData().get("response");
         Object response = hr.get("body");
         assertEquals(Task.Status.COMPLETED, task.getStatus());
@@ -224,7 +221,7 @@
     }
 
     @Test
-    public void testJsonGET() throws Exception {
+    public void testJsonGET() throws JsonProcessingException {
 
         Task task = new Task();
         Input input = new Input();
@@ -232,7 +229,7 @@
         input.setMethod("GET");
         task.getInputData().put(HttpTask.REQUEST_PARAMETER_NAME, input);
 
-        httpTask.start(workflow, task, executor);
+        httpTask.start(workflow, task, workflowExecutor);
         Map<String, Object> hr = (Map<String, Object>) task.getOutputData().get("response");
         Object response = hr.get("body");
         assertEquals(Task.Status.COMPLETED, task.getStatus());
@@ -242,7 +239,7 @@
     }
 
     @Test
-    public void testExecute() throws Exception {
+    public void testExecute() {
 
         Task task = new Task();
         Input input = new Input();
@@ -251,20 +248,20 @@
         task.getInputData().put(HttpTask.REQUEST_PARAMETER_NAME, input);
         task.setStatus(Status.SCHEDULED);
         task.setScheduledTime(0);
-        boolean executed = httpTask.execute(workflow, task, executor);
+        boolean executed = httpTask.execute(workflow, task, workflowExecutor);
         assertFalse(executed);
 
     }
 
     @Test
-    public void testOptional() throws Exception {
+    public void testOptional() {
         Task task = new Task();
         Input input = new Input();
         input.setUri("http://localhost:7009/failure");
         input.setMethod("GET");
         task.getInputData().put(HttpTask.REQUEST_PARAMETER_NAME, input);
 
-        httpTask.start(workflow, task, executor);
+        httpTask.start(workflow, task, workflowExecutor);
         assertEquals("Task output: " + task.getOutputData(), Task.Status.FAILED, task.getStatus());
         assertEquals(ERROR_RESPONSE, task.getReasonForIncompletion());
         assertTrue(!task.getStatus().isSuccessful());
@@ -272,7 +269,7 @@
         task.setStatus(Status.SCHEDULED);
         task.getInputData().remove(HttpTask.REQUEST_PARAMETER_NAME);
         task.setReferenceTaskName("t1");
-        httpTask.start(workflow, task, executor);
+        httpTask.start(workflow, task, workflowExecutor);
         assertEquals(Task.Status.FAILED, task.getStatus());
         assertEquals(HttpTask.MISSING_REQUEST, task.getReasonForIncompletion());
         assertTrue(!task.getStatus().isSuccessful());
@@ -290,15 +287,19 @@
         workflow.setWorkflowDefinition(def);
         workflow.getTasks().add(task);
 
+        QueueDAO queueDAO = mock(QueueDAO.class);
+        ExternalPayloadStorageUtils externalPayloadStorageUtils = mock(ExternalPayloadStorageUtils.class);
+        ParametersUtils parametersUtils = mock(ParametersUtils.class);
+
         Map<String, TaskMapper> taskMappers = new HashMap<>();
-        new DeciderService(taskMappers).decide(workflow);
+        new DeciderService(parametersUtils, queueDAO, externalPayloadStorageUtils, taskMappers).decide(workflow);
 
         System.out.println(workflow.getTasks());
         System.out.println(workflow.getStatus());
     }
 
     @Test
-    public void testOAuth() throws Exception {
+    public void testOAuth() {
         Task task = new Task();
         Input input = new Input();
         input.setUri("http://localhost:7009/oauth");
@@ -307,7 +308,7 @@
         input.setOauthConsumerSecret("someSecret");
         task.getInputData().put(HttpTask.REQUEST_PARAMETER_NAME, input);
 
-        httpTask.start(workflow, task, executor);
+        httpTask.start(workflow, task, workflowExecutor);
 
         Map<String, Object> response = (Map<String, Object>) task.getOutputData().get("response");
         Map<String, String> body = (Map<String, String>) response.get("body");
@@ -329,7 +330,7 @@
 
         @Override
         public void handle(String target, Request baseRequest, HttpServletRequest request, HttpServletResponse response)
-                throws IOException, ServletException {
+                throws IOException {
             if (request.getMethod().equals("GET") && request.getRequestURI().equals("/text")) {
                 PrintWriter writer = response.getWriter();
                 writer.print(TEXT_RESPONSE);
@@ -392,339 +393,4 @@
                     .collect(Collectors.toMap(o -> o[0], o -> o[1].replaceAll("\"", "")));
         }
     }
-=======
-	private static final String ERROR_RESPONSE = "Something went wrong!";
-	
-	private static final String TEXT_RESPONSE = "Text Response";
-	
-	private static final double NUM_RESPONSE = 42.42d;
-	
-	private static String JSON_RESPONSE;
-	
-	private HttpTask httpTask;
-	
-	private WorkflowExecutor workflowExecutor;
-
-	private Configuration config;
-	
-	private Workflow workflow = new Workflow();
-	
-	private static Server server;
-	
-	private static ObjectMapper objectMapper = new ObjectMapper();
-	
-	@BeforeClass
-	public static void init() throws Exception {
-		
-		Map<String, Object> map = new HashMap<>();
-		map.put("key", "value1");
-		map.put("num", 42);
-		JSON_RESPONSE = objectMapper.writeValueAsString(map);
-		
-		server = new Server(7009);
-		ServletContextHandler servletContextHandler = new ServletContextHandler(server, "/", ServletContextHandler.SESSIONS);
-		servletContextHandler.setHandler(new EchoHandler());
-		server.start();
-	}
-	
-	@AfterClass
-	public static void cleanup() {
-		if(server != null) {
-			try {
-				server.stop();
-			} catch (Exception e) {
-				e.printStackTrace();
-			}
-		}
-	}
-	
-	@Before
-	public void setup() {
-		RestClientManager rcm = new RestClientManager();
-		workflowExecutor = mock(WorkflowExecutor.class);
-		config = mock(Configuration.class);
-		when(config.getServerId()).thenReturn("test_server_id");
-		httpTask = new HttpTask(rcm, config);
-	}
-	
-	@Test
-	public void testPost() {
-
-		Task task = new Task();
-		Input input = new Input();
-		input.setUri("http://localhost:7009/post");
-		Map<String, Object> body = new HashMap<>();
-		body.put("input_key1", "value1");
-		body.put("input_key2", 45.3d);
-		input.setBody(body);
-		input.setMethod("POST");
-		task.getInputData().put(HttpTask.REQUEST_PARAMETER_NAME, input);
-		
-		httpTask.start(workflow, task, workflowExecutor);
-		assertEquals(task.getReasonForIncompletion(), Task.Status.COMPLETED, task.getStatus());
-		Map<String, Object> hr = (Map<String, Object>) task.getOutputData().get("response");
-		Object response = hr.get("body");
-		assertEquals(Task.Status.COMPLETED, task.getStatus());
-		assertTrue("response is: " + response, response instanceof Map);
-		Map<String, Object> map = (Map<String, Object>) response;
-		Set<String> inputKeys = body.keySet();
-		Set<String> responseKeys = map.keySet();
-		inputKeys.containsAll(responseKeys);
-		responseKeys.containsAll(inputKeys);
-	}
-	
-
-	@Test
-	public void testPostNoContent() {
-
-		Task task = new Task();
-		Input input = new Input();
-		input.setUri("http://localhost:7009/post2");
-		Map<String, Object> body = new HashMap<>();
-		body.put("input_key1", "value1");
-		body.put("input_key2", 45.3d);
-		input.setBody(body);
-		input.setMethod("POST");
-		task.getInputData().put(HttpTask.REQUEST_PARAMETER_NAME, input);
-		
-		httpTask.start(workflow, task, workflowExecutor);
-		assertEquals(task.getReasonForIncompletion(), Task.Status.COMPLETED, task.getStatus());
-		Map<String, Object> hr = (Map<String, Object>) task.getOutputData().get("response");
-		Object response = hr.get("body");
-		assertEquals(Task.Status.COMPLETED, task.getStatus());
-		assertNull("response is: " + response, response);
-	}
-	
-	@Test
-	public void testFailure() {
-
-		Task task = new Task();
-		Input input = new Input();
-		input.setUri("http://localhost:7009/failure");
-		input.setMethod("GET");
-		task.getInputData().put(HttpTask.REQUEST_PARAMETER_NAME, input);
-		
-		httpTask.start(workflow, task, workflowExecutor);
-		assertEquals("Task output: " + task.getOutputData(), Task.Status.FAILED, task.getStatus());
-		assertEquals(ERROR_RESPONSE, task.getReasonForIncompletion());
-		
-		task.setStatus(Status.SCHEDULED);
-		task.getInputData().remove(HttpTask.REQUEST_PARAMETER_NAME);
-		httpTask.start(workflow, task, workflowExecutor);
-		assertEquals(Task.Status.FAILED, task.getStatus());
-		assertEquals(HttpTask.MISSING_REQUEST, task.getReasonForIncompletion());
-	}
-	
-	@Test
-	public void testTextGET() {
-
-		Task task = new Task();
-		Input input = new Input();
-		input.setUri("http://localhost:7009/text");
-		input.setMethod("GET");
-		task.getInputData().put(HttpTask.REQUEST_PARAMETER_NAME, input);
-		
-		httpTask.start(workflow, task, workflowExecutor);
-		Map<String, Object> hr = (Map<String, Object>) task.getOutputData().get("response");
-		Object response = hr.get("body");
-		assertEquals(Task.Status.COMPLETED, task.getStatus());
-		assertEquals(TEXT_RESPONSE, response);	
-	}
-	
-	@Test
-	public void testNumberGET() {
-
-		Task task = new Task();
-		Input input = new Input();
-		input.setUri("http://localhost:7009/numeric");
-		input.setMethod("GET");
-		task.getInputData().put(HttpTask.REQUEST_PARAMETER_NAME, input);
-		
-		httpTask.start(workflow, task, workflowExecutor);
-		Map<String, Object> hr = (Map<String, Object>) task.getOutputData().get("response");
-		Object response = hr.get("body");
-		assertEquals(Task.Status.COMPLETED, task.getStatus());
-		assertEquals(NUM_RESPONSE, response);
-		assertTrue(response instanceof Number);
-	}
-	
-	@Test
-	public void testJsonGET() throws Exception {
-
-		Task task = new Task();
-		Input input = new Input();
-		input.setUri("http://localhost:7009/json");
-		input.setMethod("GET");
-		task.getInputData().put(HttpTask.REQUEST_PARAMETER_NAME, input);
-		
-		httpTask.start(workflow, task, workflowExecutor);
-		Map<String, Object> hr = (Map<String, Object>) task.getOutputData().get("response");
-		Object response = hr.get("body");
-		assertEquals(Task.Status.COMPLETED, task.getStatus());
-		assertTrue(response instanceof Map);
-		Map<String, Object> map = (Map<String, Object>) response;
-		assertEquals(JSON_RESPONSE, objectMapper.writeValueAsString(map));
-	}
-
-	@Test
-	public void testExecute() {
-
-		Task task = new Task();
-		Input input = new Input();
-		input.setUri("http://localhost:7009/json");
-		input.setMethod("GET");
-		task.getInputData().put(HttpTask.REQUEST_PARAMETER_NAME, input);
-		task.setStatus(Status.SCHEDULED);
-		task.setScheduledTime(0);
-		boolean executed = httpTask.execute(workflow, task, workflowExecutor);
-		assertFalse(executed);
-	}
-	
-	@Test
-	public void testOptional() {
- 		Task task = new Task();
- 		Input input = new Input();
- 		input.setUri("http://localhost:7009/failure");
- 		input.setMethod("GET");
- 		task.getInputData().put(HttpTask.REQUEST_PARAMETER_NAME, input);
- 		
- 		httpTask.start(workflow, task, workflowExecutor);
- 		assertEquals("Task output: " + task.getOutputData(), Task.Status.FAILED, task.getStatus());
- 		assertEquals(ERROR_RESPONSE, task.getReasonForIncompletion());
- 		assertTrue(!task.getStatus().isSuccessful());
- 		
- 		task.setStatus(Status.SCHEDULED);
- 		task.getInputData().remove(HttpTask.REQUEST_PARAMETER_NAME);
- 		task.setReferenceTaskName("t1");
- 		httpTask.start(workflow, task, workflowExecutor);
- 		assertEquals(Task.Status.FAILED, task.getStatus());
- 		assertEquals(HttpTask.MISSING_REQUEST, task.getReasonForIncompletion());
- 		assertTrue(!task.getStatus().isSuccessful());
- 		
- 		Workflow workflow = new Workflow();
- 		workflow.getTasks().add(task);
- 		
- 		WorkflowDef def = new WorkflowDef();
- 		WorkflowTask wft = new WorkflowTask();
- 		wft.setOptional(true);
- 		wft.setName("HTTP");
- 		wft.setWorkflowTaskType(Type.USER_DEFINED);
- 		wft.setTaskReferenceName("t1");
-		def.getTasks().add(wft);
- 		MetadataDAO metadataDAO = mock(MetadataDAO.class);
-		QueueDAO queueDAO = mock(QueueDAO.class);
-		ExternalPayloadStorageUtils externalPayloadStorageUtils = mock(ExternalPayloadStorageUtils.class);
-		ParametersUtils parametersUtils = mock(ParametersUtils.class);
-		Map<String, TaskMapper> taskMappers = new HashMap<>();
-		taskMappers.put("DECISION", new DecisionTaskMapper());
-		taskMappers.put("DYNAMIC", new DynamicTaskMapper(parametersUtils, metadataDAO));
-		taskMappers.put("FORK_JOIN", new ForkJoinTaskMapper());
-		taskMappers.put("JOIN", new JoinTaskMapper());
-		taskMappers.put("FORK_JOIN_DYNAMIC", new ForkJoinDynamicTaskMapper(parametersUtils, objectMapper));
-		taskMappers.put("USER_DEFINED", new UserDefinedTaskMapper(parametersUtils, metadataDAO));
-		taskMappers.put("SIMPLE", new SimpleTaskMapper(parametersUtils, metadataDAO));
-		taskMappers.put("SUB_WORKFLOW", new SubWorkflowTaskMapper(parametersUtils, metadataDAO));
-		taskMappers.put("EVENT", new EventTaskMapper(parametersUtils));
-		taskMappers.put("WAIT", new WaitTaskMapper(parametersUtils));
- 		new DeciderService(metadataDAO, parametersUtils, queueDAO, externalPayloadStorageUtils, taskMappers).decide(workflow, def);
- 		
- 		System.out.println(workflow.getTasks());
- 		System.out.println(workflow.getStatus());
- 	}
-
- 	@Test
-	public void testOAuth() {
-		Task task = new Task();
-		Input input = new Input();
-		input.setUri("http://localhost:7009/oauth");
-		input.setMethod("POST");
-		input.setOauthConsumerKey("someKey");
-		input.setOauthConsumerSecret("someSecret");
-		task.getInputData().put(HttpTask.REQUEST_PARAMETER_NAME, input);
-
-		httpTask.start(workflow, task, workflowExecutor);
-
-		Map<String, Object> response = (Map<String, Object>) task.getOutputData().get("response");
-		Map<String, String> body = (Map<String, String>) response.get("body");
-
-		assertEquals("someKey", body.get("oauth_consumer_key"));
-		assertTrue("Should have OAuth nonce", body.containsKey("oauth_nonce"));
-		assertTrue("Should have OAuth signature", body.containsKey("oauth_signature"));
-		assertTrue("Should have OAuth signature method", body.containsKey("oauth_signature_method"));
-		assertTrue("Should have OAuth oauth_timestamp", body.containsKey("oauth_timestamp"));
-		assertTrue("Should have OAuth oauth_version", body.containsKey("oauth_version"));
-		
-		assertEquals("Task output: " + task.getOutputData(), Status.COMPLETED, task.getStatus());
-	}
-	
-	private static class EchoHandler extends AbstractHandler {
-
-		private TypeReference<Map<String, Object>> mapOfObj = new TypeReference<Map<String,Object>>() {};
-		
-		@Override
-		public void handle(String target, Request baseRequest, HttpServletRequest request, HttpServletResponse response)
-				throws IOException {
-			if(request.getMethod().equals("GET") && request.getRequestURI().equals("/text")) {
-				PrintWriter writer = response.getWriter();
-				writer.print(TEXT_RESPONSE);
-				writer.flush();
-				writer.close();
-			} else if(request.getMethod().equals("GET") && request.getRequestURI().equals("/json")) {
-				response.addHeader("Content-Type", "application/json");
-				PrintWriter writer = response.getWriter();
-				writer.print(JSON_RESPONSE);
-				writer.flush();
-				writer.close();
-			} else if(request.getMethod().equals("GET") && request.getRequestURI().equals("/failure")) {
-				response.addHeader("Content-Type", "text/plain");
-				response.setStatus(500);
-				PrintWriter writer = response.getWriter();
-				writer.print(ERROR_RESPONSE);
-				writer.flush();
-				writer.close();
-			} else if(request.getMethod().equals("POST") && request.getRequestURI().equals("/post")) {
-				response.addHeader("Content-Type", "application/json");
-				BufferedReader reader = request.getReader();
-				Map<String, Object> input = objectMapper.readValue(reader, mapOfObj);
-				Set<String> keys = input.keySet();
-				for(String key : keys) {
-					input.put(key, key);					
-				}
-				PrintWriter writer = response.getWriter();
-				writer.print(objectMapper.writeValueAsString(input));
-				writer.flush();
-				writer.close();
-			} else if(request.getMethod().equals("POST") && request.getRequestURI().equals("/post2")) {
-				response.addHeader("Content-Type", "application/json");
-				response.setStatus(204);
-				BufferedReader reader = request.getReader();
-				Map<String, Object> input = objectMapper.readValue(reader, mapOfObj);
-				Set<String> keys = input.keySet();
-				System.out.println(keys);
-				response.getWriter().close();
-				
-			} else if(request.getMethod().equals("GET") && request.getRequestURI().equals("/numeric")) {
-				PrintWriter writer = response.getWriter();
-				writer.print(NUM_RESPONSE);
-				writer.flush();
-				writer.close();
-			} else if(request.getMethod().equals("POST") && request.getRequestURI().equals("/oauth")) {
-				//echo back oauth parameters generated in the Authorization header in the response
-				Map<String, String> params = parseOauthParameters(request);
-				response.addHeader("Content-Type", "application/json");
-				PrintWriter writer = response.getWriter();
-				writer.print(objectMapper.writeValueAsString(params));
-				writer.flush();
-				writer.close();
-			}
-		}
-
-		private Map<String, String> parseOauthParameters(HttpServletRequest request) {
-			String paramString = request.getHeader("Authorization").replaceAll("^OAuth (.*)", "$1");
-			return Arrays.stream(paramString.split("\\s*,\\s*"))
-				.map(pair -> pair.split("="))
-				.collect(Collectors.toMap(o -> o[0], o -> o[1].replaceAll("\"","")));
-		}
-	}
->>>>>>> 8281b452
 }