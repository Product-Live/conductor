--- conflicted
+++ resolved
@@ -19,8 +19,6 @@
 package com.netflix.conductor.core.events;
 
 import com.google.common.annotations.VisibleForTesting;
-
-import com.fasterxml.jackson.databind.ObjectMapper;
 import com.netflix.conductor.common.metadata.events.EventHandler.Action;
 import com.netflix.conductor.common.metadata.events.EventHandler.StartWorkflow;
 import com.netflix.conductor.common.metadata.events.EventHandler.TaskDetails;
@@ -32,15 +30,13 @@
 import com.netflix.conductor.core.execution.WorkflowExecutor;
 import com.netflix.conductor.core.utils.JsonUtils;
 import com.netflix.conductor.service.MetadataService;
-
 import org.slf4j.Logger;
 import org.slf4j.LoggerFactory;
 
+import javax.inject.Inject;
+import javax.inject.Singleton;
 import java.util.HashMap;
 import java.util.Map;
-
-import javax.inject.Inject;
-import javax.inject.Singleton;
 
 /**
  * @author Viren
@@ -126,33 +122,18 @@
 		StartWorkflow params = action.getStartWorkflow();
 		Map<String, Object> output = new HashMap<>();
 		try {
-<<<<<<< HEAD
-			
-=======
-			WorkflowDef def = metadataService.getWorkflowDef(params.getName(), params.getVersion());
->>>>>>> 3fe00978
 			Map<String, Object> inputParams = params.getInput();
 			Map<String, Object> workflowInput = parametersUtils.replace(inputParams, payload);
 			workflowInput.put("conductor.event.messageId", messageId);
 			workflowInput.put("conductor.event.name", event);
-<<<<<<< HEAD
 			
 			String id = executor.startWorkflow(params.getName(), params.getVersion(), params.getCorrelationId(), workflowInput, event);
-			op.put("workflowId", id);
-			
-			
-		}catch(Exception e) {
-			logger.error(e.getMessage(), e);
-			op.put("error", e.getMessage());
-=======
+			output.put("workflowId", id);
 
-			String id = executor.startWorkflow(def.getName(), def.getVersion(), params.getCorrelationId(), workflowInput, event);
-			output.put("workflowId", id);
 		} catch (RuntimeException e) {
 			logger.error("Error starting workflow: {}, version: {}, for event: {} for message: {}", params.getName(), params.getVersion(), event, messageId, e);
 			output.put("error", e.getMessage());
 			throw e;
->>>>>>> 3fe00978
 		}
 		return output;
 	}
