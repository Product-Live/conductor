--- conflicted
+++ resolved
@@ -1,4 +1,4 @@
-/*
+/**
  * Copyright 2016 Netflix, Inc.
  * <p>
  * Licensed under the Apache License, Version 2.0 (the "License");
@@ -13,6 +13,9 @@
  * See the License for the specific language governing permissions and
  * limitations under the License.
  */
+/**
+ *
+ */
 package com.netflix.conductor.core.execution;
 
 import com.google.common.annotations.VisibleForTesting;
@@ -29,12 +32,8 @@
 import com.netflix.conductor.core.execution.mapper.TaskMapperContext;
 import com.netflix.conductor.core.utils.ExternalPayloadStorageUtils;
 import com.netflix.conductor.core.utils.IDGenerator;
-<<<<<<< HEAD
-=======
 import com.netflix.conductor.core.utils.QueueUtils;
-import com.netflix.conductor.dao.MetadataDAO;
 import com.netflix.conductor.dao.QueueDAO;
->>>>>>> 8281b452
 import com.netflix.conductor.metrics.Monitors;
 import org.apache.commons.lang3.StringUtils;
 import org.slf4j.Logger;
@@ -51,7 +50,6 @@
 import java.util.Map;
 import java.util.Optional;
 import java.util.Set;
-import java.util.function.Function;
 import java.util.function.Predicate;
 import java.util.stream.Collectors;
 
@@ -72,35 +70,23 @@
 
     private static Logger logger = LoggerFactory.getLogger(DeciderService.class);
 
-<<<<<<< HEAD
-    private ParametersUtils parametersUtils = new ParametersUtils();
-=======
-    private final MetadataDAO metadataDAO;
-
     private final QueueDAO queueDAO;
 
     private final ParametersUtils parametersUtils;
->>>>>>> 8281b452
 
     private final Map<String, TaskMapper> taskMappers;
 
     private final ExternalPayloadStorageUtils externalPayloadStorageUtils;
-
 
     @SuppressWarnings("ConstantConditions")
     private final Predicate<Task> isNonPendingTask = task -> !task.isRetried() && !task.getStatus().equals(SKIPPED) && !task.isExecuted() || SystemTaskType.isBuiltIn(task.getTaskType());
 
     @Inject
-<<<<<<< HEAD
-    public DeciderService(@Named("TaskMappers") Map<String, TaskMapper> taskMappers) {
-=======
-    public DeciderService(MetadataDAO metadataDAO, ParametersUtils parametersUtils, QueueDAO queueDAO,
+    public DeciderService(ParametersUtils parametersUtils, QueueDAO queueDAO,
                           ExternalPayloadStorageUtils externalPayloadStorageUtils,
                           @Named("TaskMappers") Map<String, TaskMapper> taskMappers) {
-        this.metadataDAO = metadataDAO;
         this.queueDAO = queueDAO;
         this.parametersUtils = parametersUtils;
->>>>>>> 8281b452
         this.taskMappers = taskMappers;
         this.externalPayloadStorageUtils = externalPayloadStorageUtils;
     }
@@ -141,7 +127,7 @@
             return outcome;
         }
 
-        // Filter the list of tasks and include only tasks that are not retried, not executed,
+        // Filter the list of tasks and include only tasks that are not retried, not executed
         // marked to be skipped and not part of System tasks that is DECISION, FORK, JOIN
         // This list will be empty for a new workflow being started
         List<Task> pendingTasks = workflow.getTasks()
@@ -171,22 +157,13 @@
                 executedTaskRefNames.remove(pendingTask.getReferenceTaskName());
             }
 
-<<<<<<< HEAD
             Optional<TaskDef> taskDefinition = pendingTask.getTaskDefinition();
 
             if (taskDefinition.isPresent()) {
                 checkForTimeout(taskDefinition.get(), pendingTask);
-                // If the task has not been updated for "responseTimeout" then mark task as TIMED_OUT
+                // If the task has not been updated for "responseTimeoutSeconds" then mark task as TIMED_OUT
                 if (isResponseTimedOut(taskDefinition.get(), pendingTask)) {
-                    timeoutTask(pendingTask);
-=======
-            TaskDef taskDefinition = metadataDAO.getTaskDef(pendingTask.getTaskDefName());
-            if (taskDefinition != null) {
-                checkForTimeout(taskDefinition, pendingTask);
-                // If the task has not been updated for "responseTimeoutSeconds" then mark task as TIMED_OUT
-                if (isResponseTimedOut(taskDefinition, pendingTask)) {
-                    timeoutTask(taskDefinition, pendingTask);
->>>>>>> 8281b452
+                    timeoutTask(taskDefinition.get(), pendingTask);
                 }
             }
 
@@ -210,10 +187,11 @@
                 List<Task> nextTasks = getNextTask(workflow, pendingTask);
                 nextTasks.forEach(nextTask -> tasksToBeScheduled.putIfAbsent(nextTask.getReferenceTaskName(), nextTask));
                 outcome.tasksToBeUpdated.add(pendingTask);
-                logger.debug("Scheduling Tasks from {}, next = {} for workflow: {}", pendingTask.getTaskDefName(),
+                logger.debug("Scheduling Tasks from {}, next = {} for workflowId: {}", pendingTask.getTaskDefName(),
                         nextTasks.stream()
                                 .map(Task::getTaskDefName)
-                                .collect(Collectors.toList()), workflow.getWorkflowId());
+                                .collect(Collectors.toList()),
+                        workflow.getWorkflowId());
             }
         }
 
@@ -224,15 +202,11 @@
         if (!unScheduledTasks.isEmpty()) {
             logger.debug("Scheduling Tasks {} for workflow: {}", unScheduledTasks.stream()
                     .map(Task::getTaskDefName)
-                    .collect(Collectors.toList()), workflow.getWorkflowId());
+                    .collect(Collectors.toList()),
+                    workflow.getWorkflowId());
             outcome.tasksToBeScheduled.addAll(unScheduledTasks);
         }
-<<<<<<< HEAD
-        updateOutput(workflow);
         if (outcome.tasksToBeScheduled.isEmpty() && checkForWorkflowCompletion(workflow)) {
-=======
-        if (outcome.tasksToBeScheduled.isEmpty() && checkForWorkflowCompletion(workflowDef, workflow)) {
->>>>>>> 8281b452
             logger.debug("Marking workflow as complete.  workflow=" + workflow.getWorkflowId() + ", tasks=" + workflow.getTasks());
             outcome.isComplete = true;
         }
@@ -240,12 +214,8 @@
         return outcome;
     }
 
-<<<<<<< HEAD
     private List<Task> startWorkflow(Workflow workflow) throws TerminateWorkflowException {
-        final WorkflowDef def = workflow.getWorkflowDefinition();
-=======
-    private List<Task> startWorkflow(Workflow workflow, WorkflowDef workflowDef) throws TerminateWorkflowException {
->>>>>>> 8281b452
+        final WorkflowDef workflowDef = workflow.getWorkflowDefinition();
 
         logger.debug("Starting workflow " + workflowDef.getName() + "/" + workflow.getWorkflowId());
         //The tasks will be empty in case of new workflow
@@ -257,24 +227,15 @@
                 throw new TerminateWorkflowException("No tasks found to be executed", WorkflowStatus.COMPLETED);
             }
 
-<<<<<<< HEAD
-            WorkflowTask taskToSchedule = def.getTasks().get(0); //Nothing isSystemTask running yet - so schedule the first task
+            WorkflowTask taskToSchedule = workflowDef.getTasks().get(0); //Nothing isSystemTask running yet - so schedule the first task
             //Loop until a non-skipped task isSystemTask found
 
-=======
-            WorkflowTask taskToSchedule = workflowDef.getTasks().getFirst(); //Nothing is running yet - so schedule the first task
-            //Loop until a non-skipped task is found
->>>>>>> 8281b452
             while (isTaskSkipped(taskToSchedule, workflow)) {
                 taskToSchedule = workflowDef.getNextTask(taskToSchedule.getTaskReferenceName());
             }
 
             //In case of a new workflow a the first non-skippable task will be scheduled
-<<<<<<< HEAD
             return getTasksToBeScheduled(workflow, taskToSchedule, 0);
-=======
-            return getTasksToBeScheduled(workflowDef, workflow, taskToSchedule, 0);
->>>>>>> 8281b452
         }
 
         // Get the first task to schedule
@@ -294,23 +255,9 @@
                 });
 
         return Collections.singletonList(rerunFromTask);
-    }
-
-<<<<<<< HEAD
-    private void updateOutput(final Workflow workflow) {
-        final WorkflowDef workflowDefinition = workflow.getWorkflowDefinition();
-
-        List<Task> tasks = workflow.getTasks();
-        if (tasks.isEmpty()) {
-            return;
-        }
-
-        Task lastTask = tasks.get(tasks.size() - 1);
-        Map<String, Object> output = lastTask.getOutputData();
-
-        if (!workflowDefinition.getOutputParameters().isEmpty()) {
-            output = parametersUtils.getTaskInput(workflowDefinition.getOutputParameters(), workflow, null, null);
-=======
+
+    }
+
     /**
      * Updates the workflow output.
      *
@@ -325,17 +272,17 @@
         }
 
         Task last = Optional.ofNullable(task).orElse(allTasks.get(allTasks.size() - 1));
-        WorkflowDef def = metadataDAO.get(workflow.getWorkflowType(), workflow.getVersion());
+
+        WorkflowDef workflowDef = workflow.getWorkflowDefinition();
         Map<String, Object> output;
-        if (!def.getOutputParameters().isEmpty()) {
+        if (workflowDef.getOutputParameters() != null && !workflowDef.getOutputParameters().isEmpty()) {
             Workflow workflowInstance = populateWorkflowAndTaskData(workflow);
-            output = parametersUtils.getTaskInput(def.getOutputParameters(), workflowInstance, null, null);
+            output = parametersUtils.getTaskInput(workflowDef.getOutputParameters(), workflowInstance, null, null);
         } else if (StringUtils.isNotBlank(last.getExternalOutputPayloadStoragePath())) {
             output = externalPayloadStorageUtils.downloadPayload(last.getExternalOutputPayloadStoragePath());
             Monitors.recordExternalPayloadStorageUsage(last.getTaskDefName(), ExternalPayloadStorage.Operation.READ.toString(), ExternalPayloadStorage.PayloadType.TASK_OUTPUT.toString());
         } else {
             output = last.getOutputData();
->>>>>>> 8281b452
         }
 
         workflow.setOutput(output);
@@ -369,13 +316,9 @@
         return allCompletedSuccessfully && noPendingTasks && noPendingSchedule;
     }
 
-<<<<<<< HEAD
     @VisibleForTesting
     List<Task> getNextTask(Workflow workflow, Task task) {
-        final WorkflowDef def = workflow.getWorkflowDefinition();
-=======
-    private List<Task> getNextTask(WorkflowDef def, Workflow workflow, Task task) {
->>>>>>> 8281b452
+        final WorkflowDef workflowDef = workflow.getWorkflowDefinition();
 
         // Get the following task after the last completed task
         if (SystemTaskType.is(task.getTaskType()) && SystemTaskType.DECISION.name().equals(task.getTaskType())) {
@@ -385,9 +328,9 @@
         }
 
         String taskReferenceName = task.getReferenceTaskName();
-        WorkflowTask taskToSchedule = def.getNextTask(taskReferenceName);
+        WorkflowTask taskToSchedule = workflowDef.getNextTask(taskReferenceName);
         while (isTaskSkipped(taskToSchedule, workflow)) {
-            taskToSchedule = def.getNextTask(taskToSchedule.getTaskReferenceName());
+            taskToSchedule = workflowDef.getNextTask(taskToSchedule.getTaskReferenceName());
         }
         if (taskToSchedule != null) {
             return getTasksToBeScheduled(workflow, taskToSchedule, 0);
@@ -440,6 +383,9 @@
         rescheduled.setStatus(SCHEDULED);
         rescheduled.setPollCount(0);
         rescheduled.setInputData(new HashMap<>());
+        rescheduled.getInputData().putAll(task.getInputData());
+
+
         if (StringUtils.isNotBlank(task.getExternalInputPayloadStoragePath())) {
             rescheduled.setExternalInputPayloadStoragePath(task.getExternalInputPayloadStoragePath());
         } else {
@@ -529,11 +475,14 @@
 
     @VisibleForTesting
     boolean isResponseTimedOut(TaskDef taskDefinition, Task task) {
-
         if (taskDefinition == null) {
             logger.warn("missing task type : {}, workflowId= {}", task.getTaskDefName(), task.getWorkflowInstanceId());
             return false;
         }
+        if (task.getStatus().isTerminal() || !task.getStatus().equals(IN_PROGRESS) || taskDefinition.getResponseTimeoutSeconds() == 0) {
+            return false;
+        }
+
         if (!task.getStatus().equals(IN_PROGRESS) || taskDefinition.getResponseTimeoutSeconds() == 0) {
             return false;
         }
@@ -566,26 +515,16 @@
         task.setReasonForIncompletion(reason);
     }
 
-<<<<<<< HEAD
     public List<Task> getTasksToBeScheduled(Workflow workflow,
                                             WorkflowTask taskToSchedule, int retryCount) {
         return getTasksToBeScheduled(workflow, taskToSchedule, retryCount, null);
     }
 
-    public List<Task> getTasksToBeScheduled(Workflow workflowInstance,
-=======
-    public List<Task> getTasksToBeScheduled(WorkflowDef workflowDef, Workflow workflow,
-                                            WorkflowTask taskToSchedule, int retryCount) {
-        return getTasksToBeScheduled(workflowDef, workflow, taskToSchedule, retryCount, null);
-    }
-
-    public List<Task> getTasksToBeScheduled(WorkflowDef workflowDefinition, Workflow workflow,
->>>>>>> 8281b452
+    public List<Task> getTasksToBeScheduled(Workflow workflow,
                                             WorkflowTask taskToSchedule, int retryCount, String retriedTaskId) {
-
-        Workflow workflowInstance = populateWorkflowAndTaskData(workflow);
+        workflow = populateWorkflowAndTaskData(workflow);
         Map<String, Object> input = parametersUtils.getTaskInput(taskToSchedule.getInputParameters(),
-                workflowInstance, null, null);
+                workflow, null, null);
 
         TaskType taskType = TaskType.USER_DEFINED;
         String type = taskToSchedule.getType();
@@ -594,15 +533,15 @@
         }
 
         // get in progress tasks for this workflow instance
-        List<String> inProgressTasks = workflowInstance.getTasks().stream()
+        List<String> inProgressTasks = workflow.getTasks().stream()
                 .filter(runningTask -> runningTask.getStatus().equals(Status.IN_PROGRESS))
                 .map(Task::getReferenceTaskName)
                 .collect(Collectors.toList());
 
         String taskId = IDGenerator.generate();
         TaskMapperContext taskMapperContext = TaskMapperContext.newBuilder()
-                .withWorkflowDefinition(workflowInstance.getWorkflowDefinition())
-                .withWorkflowInstance(workflowInstance)
+                .withWorkflowDefinition(workflow.getWorkflowDefinition())
+                .withWorkflowInstance(workflow)
                 .withTaskDefinition(taskToSchedule.getTaskDefinition())
                 .withTaskToSchedule(taskToSchedule)
                 .withTaskInput(input)
@@ -637,9 +576,11 @@
         } catch (Exception e) {
             throw new TerminateWorkflowException(e.getMessage());
         }
-    }
-
-    static class DeciderOutcome {
+
+    }
+
+
+    public static class DeciderOutcome {
 
         List<Task> tasksToBeScheduled = new LinkedList<>();
 
@@ -651,5 +592,6 @@
 
         private DeciderOutcome() {
         }
+
     }
 }