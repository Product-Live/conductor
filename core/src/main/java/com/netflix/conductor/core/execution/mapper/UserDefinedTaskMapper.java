--- conflicted
+++ resolved
@@ -64,11 +64,7 @@
         String taskId = taskMapperContext.getTaskId();
         int retryCount = taskMapperContext.getRetryCount();
 
-<<<<<<< HEAD
-        TaskDef taskDefinition = Optional.ofNullable(taskToSchedule.getTaskDefinition())
-=======
         TaskDef taskDefinition = Optional.ofNullable(taskMapperContext.getTaskDefinition())
->>>>>>> 3fe00978
                 .orElseThrow(() -> {
                     String reason = String.format("Invalid task specified. Cannot find task by name %s in the task definitions", taskToSchedule.getName());
                     return new TerminateWorkflowException(reason);
