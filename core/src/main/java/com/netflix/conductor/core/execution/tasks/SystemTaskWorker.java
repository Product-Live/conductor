--- conflicted
+++ resolved
@@ -118,12 +118,9 @@
 
             LOGGER.debug("Polling queue: {} with {} slots acquired", queueName, messagesToAcquire);
 
-<<<<<<< HEAD
-            List<String> polledTaskIds = queueDAO.pop(queueName, messagesToAcquire, pollTimeout);
-=======
             List<String> polledTaskIds =
                     queueDAO.pop(queueName, messagesToAcquire, queuePopTimeout);
->>>>>>> 94cd17ab
+
 
             Monitors.recordTaskPoll(queueName);
             LOGGER.debug("Polling queue: {}, got {} tasks", queueName, polledTaskIds.size());
