--- conflicted
+++ resolved
@@ -42,12 +42,6 @@
 public class MetadataService {
 
     private MetadataDAO metadataDAO;
-<<<<<<< HEAD
-
-    @Inject
-    public MetadataService(MetadataDAO metadataDAO) {
-        this.metadataDAO = metadataDAO;
-=======
 
     private RateLimitingService rateLimitingService;
 
@@ -55,7 +49,6 @@
     public MetadataService(MetadataDAO metadataDAO, RateLimitingService rateLimitingService) {
         this.metadataDAO = metadataDAO;
         this.rateLimitingService = rateLimitingService;
->>>>>>> d9661485
     }
 
     /**
@@ -69,12 +62,9 @@
             taskDefinition.setUpdatedBy(null);
             taskDefinition.setUpdateTime(null);
             metadataDAO.createTaskDef(taskDefinition);
-<<<<<<< HEAD
-=======
             if(taskDefinition.getRateLimitPerSecond() != 0) {
                 rateLimitingService.updateRateLimitRules(taskDefinition);
             }
->>>>>>> d9661485
         }
     }
 
@@ -90,12 +80,9 @@
         taskDefinition.setUpdatedBy(WorkflowContext.get().getClientApp());
         taskDefinition.setUpdateTime(System.currentTimeMillis());
         metadataDAO.updateTaskDef(taskDefinition);
-<<<<<<< HEAD
-=======
         if(taskDefinition.getRateLimitPerSecond() != 0) {
             rateLimitingService.updateRateLimitRules(taskDefinition);
         }
->>>>>>> d9661485
     }
 
     /**
@@ -120,18 +107,12 @@
      * @return Task Definition
      */
     public TaskDef getTaskDef(String taskType) {
-<<<<<<< HEAD
         TaskDef taskDef = metadataDAO.getTaskDef(taskType);
-
-        if(taskDef == null){
+        if (taskDef == null){
             throw new ApplicationException(ApplicationException.Code.NOT_FOUND,
                     String.format("No such taskType found by name= %s", taskType));
         }
-
         return taskDef;
-=======
-        return metadataDAO.getTaskDef(taskType);
->>>>>>> d9661485
     }
 
     /**
@@ -160,9 +141,7 @@
      */
     public WorkflowDef getWorkflowDef(String name, Integer version) {
         WorkflowDef workflowDef = null;
-
         if (version == null) {
-<<<<<<< HEAD
             workflowDef = metadataDAO.getLatest(name);
         } else {
             workflowDef =  metadataDAO.get(name, version);
@@ -172,13 +151,7 @@
             throw new ApplicationException(Code.NOT_FOUND,
                     String.format("No such workflow found by name= %s, version= %d", name, version));
         }
-
         return workflowDef;
-=======
-            return metadataDAO.getLatest(name);
-        }
-        return metadataDAO.get(name, version);
->>>>>>> d9661485
     }
 
     /**
