/**
 * Copyright 2017 Netflix, Inc.
 *
 * Licensed under the Apache License, Version 2.0 (the "License"); you may not use this file except in compliance with
 * the License. You may obtain a copy of the License at
 *
 * http://www.apache.org/licenses/LICENSE-2.0
 *
 * Unless required by applicable law or agreed to in writing, software distributed under the License is distributed on
 * an "AS IS" BASIS, WITHOUT WARRANTIES OR CONDITIONS OF ANY KIND, either express or implied. See the License for the
 * specific language governing permissions and limitations under the License.
 */
/**
 *
 */
package com.netflix.conductor.core.execution.tasks;

import com.netflix.conductor.common.metadata.tasks.Task;
import com.netflix.conductor.common.metadata.tasks.Task.Status;
import com.netflix.conductor.common.metadata.workflow.TaskType;
import com.netflix.conductor.common.metadata.workflow.WorkflowDef;
import com.netflix.conductor.common.run.Workflow;
<<<<<<< HEAD
=======
import com.netflix.conductor.core.events.EventQueueProvider;
>>>>>>> 8281b452
import com.netflix.conductor.core.events.EventQueues;
import com.netflix.conductor.core.events.MockQueueProvider;
import com.netflix.conductor.core.events.queue.Message;
import com.netflix.conductor.core.events.queue.ObservableQueue;
import com.netflix.conductor.core.events.queue.dyno.DynoEventQueueProvider;
import com.netflix.conductor.core.execution.ParametersUtils;
import com.netflix.conductor.core.execution.TestConfiguration;
import com.netflix.conductor.dao.QueueDAO;
import org.junit.Before;
import org.junit.Test;
import org.mockito.stubbing.Answer;

import java.util.Collections;
import java.util.HashMap;
import java.util.LinkedList;
import java.util.List;
import java.util.Map;

import static org.junit.Assert.assertEquals;
import static org.junit.Assert.assertNotNull;
import static org.junit.Assert.assertNull;
import static org.junit.Assert.assertTrue;
import static org.mockito.Matchers.any;
import static org.mockito.Mockito.doAnswer;
import static org.mockito.Mockito.mock;

import org.junit.Before;
import org.junit.Test;
import org.mockito.invocation.InvocationOnMock;
import org.mockito.stubbing.Answer;

import java.util.Arrays;
import java.util.HashMap;
import java.util.LinkedList;
import java.util.List;

import static org.junit.Assert.assertEquals;
import static org.junit.Assert.assertNotNull;
import static org.junit.Assert.assertNull;
import static org.junit.Assert.assertTrue;
import static org.mockito.Matchers.any;
import static org.mockito.Mockito.doAnswer;
import static org.mockito.Mockito.mock;

/**
 * @author Viren
 *
 */
public class TestEvent {

<<<<<<< HEAD
    WorkflowDef testWorkflowDefinition;

    @Before
    public void setup() {
        EventQueues.providers = new HashMap<>();
        EventQueues.providers.put("sqs", new MockQueueProvider("sqs"));
        EventQueues.providers.put("conductor", new MockQueueProvider("conductor"));

        testWorkflowDefinition = new WorkflowDef();
        testWorkflowDefinition.setName("testWorkflow");
        testWorkflowDefinition.setVersion(2);
    }

    @Test
    public void testEvent() {
        System.setProperty("QUEUE_NAME", "queue_name_001");
        ParametersUtils pu = new ParametersUtils();
        String eventt = "queue_${QUEUE_NAME}";
        String event = pu.replace(eventt).toString();
        assertNotNull(event);
        assertEquals("queue_queue_name_001", event);

        eventt = "queue_9";
        event = pu.replace(eventt).toString();
        assertNotNull(event);
        assertEquals(eventt, event);
    }

    @Test
    public void testSinkParam() {
        String sink = "sqs:queue_name";

        WorkflowDef def = new WorkflowDef();
        def.setName("wf0");

        Workflow workflow = new Workflow();
        workflow.setWorkflowDefinition(def);

        Task task1 = new Task();
        task1.setReferenceTaskName("t1");
        task1.getOutputData().put("q", "t1_queue");
        workflow.getTasks().add(task1);

        Task task2 = new Task();
        task2.setReferenceTaskName("t2");
        task2.getOutputData().put("q", "task2_queue");
        workflow.getTasks().add(task2);

        Task task = new Task();
        task.setReferenceTaskName("event");
        task.getInputData().put("sink", sink);
        task.setTaskType(TaskType.EVENT.name());
        workflow.getTasks().add(task);

        Event event = new Event();
        ObservableQueue queue = event.getQueue(workflow, task);
        assertNotNull(task.getReasonForIncompletion(), queue);
        assertEquals("queue_name", queue.getName());
        assertEquals("sqs", queue.getType());

        sink = "sqs:${t1.output.q}";
        task.getInputData().put("sink", sink);
        queue = event.getQueue(workflow, task);
        assertNotNull(queue);
        assertEquals("t1_queue", queue.getName());
        assertEquals("sqs", queue.getType());
        System.out.println(task.getOutputData().get("event_produced"));

        sink = "sqs:${t2.output.q}";
        task.getInputData().put("sink", sink);
        queue = event.getQueue(workflow, task);
        assertNotNull(queue);
        assertEquals("task2_queue", queue.getName());
        assertEquals("sqs", queue.getType());
        System.out.println(task.getOutputData().get("event_produced"));

        sink = "conductor";
        task.getInputData().put("sink", sink);
        queue = event.getQueue(workflow, task);
        assertNotNull(queue);
        assertEquals(workflow.getWorkflowType() + ":" + task.getReferenceTaskName(), queue.getName());
        assertEquals("conductor", queue.getType());
        System.out.println(task.getOutputData().get("event_produced"));

        sink = "sqs:static_value";
        task.getInputData().put("sink", sink);
        queue = event.getQueue(workflow, task);
        assertNotNull(queue);
        assertEquals("static_value", queue.getName());
        assertEquals("sqs", queue.getType());
        assertEquals(sink, task.getOutputData().get("event_produced"));
        System.out.println(task.getOutputData().get("event_produced"));

        sink = "bad:queue";
        task.getInputData().put("sink", sink);
        queue = event.getQueue(workflow, task);
        assertNull(queue);
        assertEquals(Task.Status.FAILED, task.getStatus());
    }

    @Test
    public void test() throws Exception {
        Event event = new Event();
        Workflow workflow = new Workflow();
        workflow.setWorkflowDefinition(testWorkflowDefinition);

        Task task = new Task();
        task.getInputData().put("sink", "conductor");
        task.setReferenceTaskName("task0");
        task.setTaskId("task_id_0");

        QueueDAO dao = mock(QueueDAO.class);
        String[] publishedQueue = new String[1];
        List<Message> publishedMessages = new LinkedList<>();

        doAnswer(new Answer<Void>() {

            @SuppressWarnings("unchecked")
            @Override
            public Void answer(InvocationOnMock invocation) throws Throwable {
                String queueName = invocation.getArgumentAt(0, String.class);
                System.out.println(queueName);
                publishedQueue[0] = queueName;
                List<Message> messages = invocation.getArgumentAt(1, List.class);
                publishedMessages.addAll(messages);
                return null;
            }
        }).when(dao).push(any(), any());

        doAnswer(new Answer<List<String>>() {

            @Override
            public List<String> answer(InvocationOnMock invocation) throws Throwable {
                String messageId = invocation.getArgumentAt(1, String.class);
                if (publishedMessages.get(0).getId().equals(messageId)) {
                    publishedMessages.remove(0);
                    return Arrays.asList(messageId);
                }
                return null;
            }
        }).when(dao).remove(any(), any());

        EventQueues.providers.put("conductor", new DynoEventQueueProvider(dao, new TestConfiguration()));
        event.start(workflow, task, null);

        assertEquals(Task.Status.COMPLETED, task.getStatus());
        assertNotNull(task.getOutputData());
        assertEquals("conductor:" + workflow.getWorkflowType() + ":" + task.getReferenceTaskName(), task.getOutputData().get("event_produced"));
        assertEquals(task.getOutputData().get("event_produced"), "conductor:" + publishedQueue[0]);
        assertEquals(1, publishedMessages.size());
        assertEquals(task.getTaskId(), publishedMessages.get(0).getId());
        assertNotNull(publishedMessages.get(0).getPayload());

        event.cancel(workflow, task, null);
        assertTrue(publishedMessages.isEmpty());
    }


    @Test
    public void testFailures() throws Exception {
        Event event = new Event();
        Workflow workflow = new Workflow();
        workflow.setWorkflowDefinition(testWorkflowDefinition);

        Task task = new Task();
        task.setReferenceTaskName("task0");
        task.setTaskId("task_id_0");

        event.start(workflow, task, null);
        assertEquals(Task.Status.FAILED, task.getStatus());
        assertTrue(task.getReasonForIncompletion() != null);
        System.out.println(task.getReasonForIncompletion());

        task.getInputData().put("sink", "bad_sink");
        task.setStatus(Status.SCHEDULED);

        event.start(workflow, task, null);
        assertEquals(Task.Status.FAILED, task.getStatus());
        assertTrue(task.getReasonForIncompletion() != null);
        System.out.println(task.getReasonForIncompletion());

        task.setStatus(Status.SCHEDULED);
        task.setScheduledTime(System.currentTimeMillis());
        event.execute(workflow, task, null);
        assertEquals(Task.Status.SCHEDULED, task.getStatus());

        task.setScheduledTime(System.currentTimeMillis() - 610_000);
        event.start(workflow, task, null);
        assertEquals(Task.Status.FAILED, task.getStatus());
    }

    @Test
    public void testDynamicSinks() {

        Event event = new Event();
        Workflow workflow = new Workflow();
        workflow.setWorkflowDefinition(testWorkflowDefinition);

        Task task = new Task();
        task.setReferenceTaskName("task0");
        task.setTaskId("task_id_0");
        task.setStatus(Status.IN_PROGRESS);
        task.getInputData().put("sink", "conductor:some_arbitary_queue");


        ObservableQueue queue = event.getQueue(workflow, task);
        assertEquals(Task.Status.IN_PROGRESS, task.getStatus());
        assertNotNull(queue);
        assertEquals("testWorkflow:some_arbitary_queue", queue.getName());
        assertEquals("testWorkflow:some_arbitary_queue", queue.getURI());
        assertEquals("conductor", queue.getType());
        assertEquals("conductor:testWorkflow:some_arbitary_queue", task.getOutputData().get("event_produced"));

        task.getInputData().put("sink", "conductor");
        queue = event.getQueue(workflow, task);
        assertEquals("not in progress: " + task.getReasonForIncompletion(), Task.Status.IN_PROGRESS, task.getStatus());
        assertNotNull(queue);
        assertEquals("testWorkflow:task0", queue.getName());

        task.getInputData().put("sink", "sqs:my_sqs_queue_name");
        queue = event.getQueue(workflow, task);
        assertEquals("not in progress: " + task.getReasonForIncompletion(), Task.Status.IN_PROGRESS, task.getStatus());
        assertNotNull(queue);
        assertEquals("my_sqs_queue_name", queue.getName());
        assertEquals("sqs", queue.getType());

        task.getInputData().put("sink", "sns:my_sqs_queue_name");
        queue = event.getQueue(workflow, task);
        assertEquals(Task.Status.FAILED, task.getStatus());

    }

=======
	private EventQueues eventQueues;
	private ParametersUtils parametersUtils;

	@Before
	public void setup() {
		Map<String, EventQueueProvider> providers = new HashMap<>();
		providers.put("sqs", new MockQueueProvider("sqs"));
		providers.put("conductor", new MockQueueProvider("conductor"));
		parametersUtils = new ParametersUtils();
		eventQueues = new EventQueues(providers, parametersUtils);
	}
	
	@Test
	public void testEvent() {
		System.setProperty("QUEUE_NAME", "queue_name_001");
		String eventt = "queue_${QUEUE_NAME}";
		String event = parametersUtils.replace(eventt).toString();
		assertNotNull(event);
		assertEquals("queue_queue_name_001", event);
		
		eventt = "queue_9";
		event = parametersUtils.replace(eventt).toString();
		assertNotNull(event);
		assertEquals(eventt, event);
	}
	
	@Test
	public void testSinkParam() {
		String sink = "sqs:queue_name";
		
		Workflow workflow = new Workflow();
		workflow.setWorkflowType("wf0");
		
		Task task1 = new Task();
		task1.setReferenceTaskName("t1");
		task1.getOutputData().put("q", "t1_queue");
		workflow.getTasks().add(task1);
		
		Task task2 = new Task();
		task2.setReferenceTaskName("t2");
		task2.getOutputData().put("q", "task2_queue");
		workflow.getTasks().add(task2);
		
		Task task = new Task();
		task.setReferenceTaskName("event");
		task.getInputData().put("sink", sink);
		task.setTaskType(WorkflowTask.Type.EVENT.name());
		workflow.getTasks().add(task);
		
		Event event = new Event(eventQueues, parametersUtils);
		ObservableQueue queue = event.getQueue(workflow, task);
		assertNotNull(task.getReasonForIncompletion(), queue);
		assertEquals("queue_name", queue.getName());
		assertEquals("sqs", queue.getType());
		
		sink = "sqs:${t1.output.q}";
		task.getInputData().put("sink", sink);
		queue = event.getQueue(workflow, task);
		assertNotNull(queue);
		assertEquals("t1_queue", queue.getName());
		assertEquals("sqs", queue.getType());
		System.out.println(task.getOutputData().get("event_produced"));
		
		sink = "sqs:${t2.output.q}";
		task.getInputData().put("sink", sink);
		queue = event.getQueue(workflow, task);
		assertNotNull(queue);
		assertEquals("task2_queue", queue.getName());
		assertEquals("sqs", queue.getType());
		System.out.println(task.getOutputData().get("event_produced"));
		
		sink = "conductor";
		task.getInputData().put("sink", sink);
		queue = event.getQueue(workflow, task);
		assertNotNull(queue);
		assertEquals(workflow.getWorkflowType() + ":" + task.getReferenceTaskName(), queue.getName());
		assertEquals("conductor", queue.getType());
		System.out.println(task.getOutputData().get("event_produced"));
		
		sink = "sqs:static_value";
		task.getInputData().put("sink", sink);
		queue = event.getQueue(workflow, task);
		assertNotNull(queue);
		assertEquals("static_value", queue.getName());
		assertEquals("sqs", queue.getType());
		assertEquals(sink, task.getOutputData().get("event_produced"));
		System.out.println(task.getOutputData().get("event_produced"));
		
		sink = "bad:queue";
		task.getInputData().put("sink", sink);
		queue = event.getQueue(workflow, task);
		assertNull(queue);
		assertEquals(Task.Status.FAILED, task.getStatus());
	}
	
	@SuppressWarnings("unchecked")
	@Test
	public void test() {
		Workflow workflow = new Workflow();
		workflow.setWorkflowType("testWorkflow");
		workflow.setVersion(2);
		
		Task task = new Task();
		task.getInputData().put("sink", "conductor");
		task.setReferenceTaskName("task0");
		task.setTaskId("task_id_0");
		
		QueueDAO dao = mock(QueueDAO.class);
		String[] publishedQueue = new String[1];
		List<Message> publishedMessages = new LinkedList<>();
		
		doAnswer((Answer<Void>) invocation -> {
			String queueName = invocation.getArgumentAt(0, String.class);
			System.out.println(queueName);
			publishedQueue[0] = queueName;
			List<Message> messages = invocation.getArgumentAt(1, List.class);
			publishedMessages.addAll(messages);
			return null;
		}).when(dao).push(any(), any());
		
		doAnswer((Answer<List<String>>) invocation -> {
			String messageId = invocation.getArgumentAt(1, String.class);
			if(publishedMessages.get(0).getId().equals(messageId)) {
				publishedMessages.remove(0);
				return Collections.singletonList(messageId);
			}
			return null;
		}).when(dao).remove(any(), any());

		Map<String, EventQueueProvider> providers = new HashMap<>();
		providers.put("conductor", new DynoEventQueueProvider(dao, new TestConfiguration()));
		eventQueues = new EventQueues(providers, parametersUtils);
		Event event = new Event(eventQueues, parametersUtils);
		event.start(workflow, task, null);
		
		assertEquals(Task.Status.COMPLETED, task.getStatus());
		assertNotNull(task.getOutputData());
		assertEquals("conductor:" + workflow.getWorkflowType() + ":" + task.getReferenceTaskName(), task.getOutputData().get("event_produced"));
		assertEquals(task.getOutputData().get("event_produced"), "conductor:" + publishedQueue[0]);
		assertEquals(1, publishedMessages.size());
		assertEquals(task.getTaskId(), publishedMessages.get(0).getId());
		assertNotNull(publishedMessages.get(0).getPayload());
		
		event.cancel(workflow, task, null);
		assertTrue(publishedMessages.isEmpty());
	}
	
	
	@Test
	public void testFailures() {
		Event event = new Event(eventQueues, parametersUtils);
		Workflow workflow = new Workflow();
		workflow.setWorkflowType("testWorkflow");
		workflow.setVersion(2);
		
		Task task = new Task();
		task.setReferenceTaskName("task0");
		task.setTaskId("task_id_0");
		
		event.start(workflow, task, null);
		assertEquals(Task.Status.FAILED, task.getStatus());
		assertNotNull(task.getReasonForIncompletion());
		System.out.println(task.getReasonForIncompletion());
		
		task.getInputData().put("sink", "bad_sink");
		task.setStatus(Status.SCHEDULED);
		
		event.start(workflow, task, null);
		assertEquals(Task.Status.FAILED, task.getStatus());
		assertNotNull(task.getReasonForIncompletion());
		System.out.println(task.getReasonForIncompletion());

		task.setStatus(Status.SCHEDULED);
		task.setScheduledTime(System.currentTimeMillis());
		event.execute(workflow, task, null);
		assertEquals(Task.Status.SCHEDULED, task.getStatus());
		
		task.setScheduledTime(System.currentTimeMillis() - 610_000);
		event.start(workflow, task, null);
		assertEquals(Task.Status.FAILED, task.getStatus());
	}
	
	@Test
	public void testDynamicSinks() {

		Event event = new Event(eventQueues, parametersUtils);
		Workflow workflow = new Workflow();
		workflow.setWorkflowType("testWorkflow");
		workflow.setVersion(2);
		
		Task task = new Task();
		task.setReferenceTaskName("task0");
		task.setTaskId("task_id_0");
		task.setStatus(Status.IN_PROGRESS);
		task.getInputData().put("sink", "conductor:some_arbitary_queue");
		
		
		ObservableQueue queue = event.getQueue(workflow, task);
		assertEquals(Task.Status.IN_PROGRESS, task.getStatus());
		assertNotNull(queue);
		assertEquals("testWorkflow:some_arbitary_queue", queue.getName());
		assertEquals("testWorkflow:some_arbitary_queue", queue.getURI());
		assertEquals("conductor", queue.getType());
		assertEquals("conductor:testWorkflow:some_arbitary_queue", task.getOutputData().get("event_produced"));
		
		task.getInputData().put("sink", "conductor");
		queue = event.getQueue(workflow, task);
		assertEquals("not in progress: " + task.getReasonForIncompletion(), Task.Status.IN_PROGRESS, task.getStatus());
		assertNotNull(queue);
		assertEquals("testWorkflow:task0", queue.getName());
		
		task.getInputData().put("sink", "sqs:my_sqs_queue_name");
		queue = event.getQueue(workflow, task);
		assertEquals("not in progress: " + task.getReasonForIncompletion(), Task.Status.IN_PROGRESS, task.getStatus());
		assertNotNull(queue);
		assertEquals("my_sqs_queue_name", queue.getName());
		assertEquals("sqs", queue.getType());
		
		task.getInputData().put("sink", "sns:my_sqs_queue_name");
		queue = event.getQueue(workflow, task);
		assertEquals(Task.Status.FAILED, task.getStatus());
	}
	
>>>>>>> 8281b452
}<|MERGE_RESOLUTION|>--- conflicted
+++ resolved
@@ -20,10 +20,7 @@
 import com.netflix.conductor.common.metadata.workflow.TaskType;
 import com.netflix.conductor.common.metadata.workflow.WorkflowDef;
 import com.netflix.conductor.common.run.Workflow;
-<<<<<<< HEAD
-=======
 import com.netflix.conductor.core.events.EventQueueProvider;
->>>>>>> 8281b452
 import com.netflix.conductor.core.events.EventQueues;
 import com.netflix.conductor.core.events.MockQueueProvider;
 import com.netflix.conductor.core.events.queue.Message;
@@ -50,38 +47,25 @@
 import static org.mockito.Mockito.doAnswer;
 import static org.mockito.Mockito.mock;
 
-import org.junit.Before;
-import org.junit.Test;
-import org.mockito.invocation.InvocationOnMock;
-import org.mockito.stubbing.Answer;
-
-import java.util.Arrays;
-import java.util.HashMap;
-import java.util.LinkedList;
-import java.util.List;
-
-import static org.junit.Assert.assertEquals;
-import static org.junit.Assert.assertNotNull;
-import static org.junit.Assert.assertNull;
-import static org.junit.Assert.assertTrue;
-import static org.mockito.Matchers.any;
-import static org.mockito.Mockito.doAnswer;
-import static org.mockito.Mockito.mock;
-
 /**
  * @author Viren
  *
  */
 public class TestEvent {
 
-<<<<<<< HEAD
     WorkflowDef testWorkflowDefinition;
+
+    private EventQueues eventQueues;
+    private ParametersUtils parametersUtils;
 
     @Before
     public void setup() {
-        EventQueues.providers = new HashMap<>();
-        EventQueues.providers.put("sqs", new MockQueueProvider("sqs"));
-        EventQueues.providers.put("conductor", new MockQueueProvider("conductor"));
+        Map<String, EventQueueProvider> providers = new HashMap<>();
+        providers.put("sqs", new MockQueueProvider("sqs"));
+        providers.put("conductor", new MockQueueProvider("conductor"));
+
+        parametersUtils = new ParametersUtils();
+        eventQueues = new EventQueues(providers, parametersUtils);
 
         testWorkflowDefinition = new WorkflowDef();
         testWorkflowDefinition.setName("testWorkflow");
@@ -91,14 +75,13 @@
     @Test
     public void testEvent() {
         System.setProperty("QUEUE_NAME", "queue_name_001");
-        ParametersUtils pu = new ParametersUtils();
         String eventt = "queue_${QUEUE_NAME}";
-        String event = pu.replace(eventt).toString();
+        String event = parametersUtils.replace(eventt).toString();
         assertNotNull(event);
         assertEquals("queue_queue_name_001", event);
 
         eventt = "queue_9";
-        event = pu.replace(eventt).toString();
+        event = parametersUtils.replace(eventt).toString();
         assertNotNull(event);
         assertEquals(eventt, event);
     }
@@ -129,7 +112,7 @@
         task.setTaskType(TaskType.EVENT.name());
         workflow.getTasks().add(task);
 
-        Event event = new Event();
+        Event event = new Event(eventQueues, parametersUtils);
         ObservableQueue queue = event.getQueue(workflow, task);
         assertNotNull(task.getReasonForIncompletion(), queue);
         assertEquals("queue_name", queue.getName());
@@ -155,7 +138,7 @@
         task.getInputData().put("sink", sink);
         queue = event.getQueue(workflow, task);
         assertNotNull(queue);
-        assertEquals(workflow.getWorkflowType() + ":" + task.getReferenceTaskName(), queue.getName());
+        assertEquals(workflow.getWorkflowName() + ":" + task.getReferenceTaskName(), queue.getName());
         assertEquals("conductor", queue.getType());
         System.out.println(task.getOutputData().get("event_produced"));
 
@@ -175,9 +158,9 @@
         assertEquals(Task.Status.FAILED, task.getStatus());
     }
 
+    @SuppressWarnings("unchecked")
     @Test
     public void test() throws Exception {
-        Event event = new Event();
         Workflow workflow = new Workflow();
         workflow.setWorkflowDefinition(testWorkflowDefinition);
 
@@ -190,39 +173,33 @@
         String[] publishedQueue = new String[1];
         List<Message> publishedMessages = new LinkedList<>();
 
-        doAnswer(new Answer<Void>() {
-
-            @SuppressWarnings("unchecked")
-            @Override
-            public Void answer(InvocationOnMock invocation) throws Throwable {
-                String queueName = invocation.getArgumentAt(0, String.class);
-                System.out.println(queueName);
-                publishedQueue[0] = queueName;
-                List<Message> messages = invocation.getArgumentAt(1, List.class);
-                publishedMessages.addAll(messages);
-                return null;
+        doAnswer((Answer<Void>) invocation -> {
+            String queueName = invocation.getArgumentAt(0, String.class);
+            System.out.println(queueName);
+            publishedQueue[0] = queueName;
+            List<Message> messages = invocation.getArgumentAt(1, List.class);
+            publishedMessages.addAll(messages);
+            return null;
+        }).when(dao).push(any(), any());
+
+        doAnswer((Answer<List<String>>) invocation -> {
+            String messageId = invocation.getArgumentAt(1, String.class);
+            if(publishedMessages.get(0).getId().equals(messageId)) {
+                publishedMessages.remove(0);
+                return Collections.singletonList(messageId);
             }
-        }).when(dao).push(any(), any());
-
-        doAnswer(new Answer<List<String>>() {
-
-            @Override
-            public List<String> answer(InvocationOnMock invocation) throws Throwable {
-                String messageId = invocation.getArgumentAt(1, String.class);
-                if (publishedMessages.get(0).getId().equals(messageId)) {
-                    publishedMessages.remove(0);
-                    return Arrays.asList(messageId);
-                }
-                return null;
-            }
+            return null;
         }).when(dao).remove(any(), any());
 
-        EventQueues.providers.put("conductor", new DynoEventQueueProvider(dao, new TestConfiguration()));
+        Map<String, EventQueueProvider> providers = new HashMap<>();
+        providers.put("conductor", new DynoEventQueueProvider(dao, new TestConfiguration()));
+        eventQueues = new EventQueues(providers, parametersUtils);
+        Event event = new Event(eventQueues, parametersUtils);
         event.start(workflow, task, null);
 
         assertEquals(Task.Status.COMPLETED, task.getStatus());
         assertNotNull(task.getOutputData());
-        assertEquals("conductor:" + workflow.getWorkflowType() + ":" + task.getReferenceTaskName(), task.getOutputData().get("event_produced"));
+        assertEquals("conductor:" + workflow.getWorkflowName() + ":" + task.getReferenceTaskName(), task.getOutputData().get("event_produced"));
         assertEquals(task.getOutputData().get("event_produced"), "conductor:" + publishedQueue[0]);
         assertEquals(1, publishedMessages.size());
         assertEquals(task.getTaskId(), publishedMessages.get(0).getId());
@@ -234,8 +211,8 @@
 
 
     @Test
-    public void testFailures() throws Exception {
-        Event event = new Event();
+    public void testFailures() {
+        Event event = new Event(eventQueues, parametersUtils);
         Workflow workflow = new Workflow();
         workflow.setWorkflowDefinition(testWorkflowDefinition);
 
@@ -268,8 +245,7 @@
 
     @Test
     public void testDynamicSinks() {
-
-        Event event = new Event();
+        Event event = new Event(eventQueues, parametersUtils);
         Workflow workflow = new Workflow();
         workflow.setWorkflowDefinition(testWorkflowDefinition);
 
@@ -307,229 +283,4 @@
 
     }
 
-=======
-	private EventQueues eventQueues;
-	private ParametersUtils parametersUtils;
-
-	@Before
-	public void setup() {
-		Map<String, EventQueueProvider> providers = new HashMap<>();
-		providers.put("sqs", new MockQueueProvider("sqs"));
-		providers.put("conductor", new MockQueueProvider("conductor"));
-		parametersUtils = new ParametersUtils();
-		eventQueues = new EventQueues(providers, parametersUtils);
-	}
-	
-	@Test
-	public void testEvent() {
-		System.setProperty("QUEUE_NAME", "queue_name_001");
-		String eventt = "queue_${QUEUE_NAME}";
-		String event = parametersUtils.replace(eventt).toString();
-		assertNotNull(event);
-		assertEquals("queue_queue_name_001", event);
-		
-		eventt = "queue_9";
-		event = parametersUtils.replace(eventt).toString();
-		assertNotNull(event);
-		assertEquals(eventt, event);
-	}
-	
-	@Test
-	public void testSinkParam() {
-		String sink = "sqs:queue_name";
-		
-		Workflow workflow = new Workflow();
-		workflow.setWorkflowType("wf0");
-		
-		Task task1 = new Task();
-		task1.setReferenceTaskName("t1");
-		task1.getOutputData().put("q", "t1_queue");
-		workflow.getTasks().add(task1);
-		
-		Task task2 = new Task();
-		task2.setReferenceTaskName("t2");
-		task2.getOutputData().put("q", "task2_queue");
-		workflow.getTasks().add(task2);
-		
-		Task task = new Task();
-		task.setReferenceTaskName("event");
-		task.getInputData().put("sink", sink);
-		task.setTaskType(WorkflowTask.Type.EVENT.name());
-		workflow.getTasks().add(task);
-		
-		Event event = new Event(eventQueues, parametersUtils);
-		ObservableQueue queue = event.getQueue(workflow, task);
-		assertNotNull(task.getReasonForIncompletion(), queue);
-		assertEquals("queue_name", queue.getName());
-		assertEquals("sqs", queue.getType());
-		
-		sink = "sqs:${t1.output.q}";
-		task.getInputData().put("sink", sink);
-		queue = event.getQueue(workflow, task);
-		assertNotNull(queue);
-		assertEquals("t1_queue", queue.getName());
-		assertEquals("sqs", queue.getType());
-		System.out.println(task.getOutputData().get("event_produced"));
-		
-		sink = "sqs:${t2.output.q}";
-		task.getInputData().put("sink", sink);
-		queue = event.getQueue(workflow, task);
-		assertNotNull(queue);
-		assertEquals("task2_queue", queue.getName());
-		assertEquals("sqs", queue.getType());
-		System.out.println(task.getOutputData().get("event_produced"));
-		
-		sink = "conductor";
-		task.getInputData().put("sink", sink);
-		queue = event.getQueue(workflow, task);
-		assertNotNull(queue);
-		assertEquals(workflow.getWorkflowType() + ":" + task.getReferenceTaskName(), queue.getName());
-		assertEquals("conductor", queue.getType());
-		System.out.println(task.getOutputData().get("event_produced"));
-		
-		sink = "sqs:static_value";
-		task.getInputData().put("sink", sink);
-		queue = event.getQueue(workflow, task);
-		assertNotNull(queue);
-		assertEquals("static_value", queue.getName());
-		assertEquals("sqs", queue.getType());
-		assertEquals(sink, task.getOutputData().get("event_produced"));
-		System.out.println(task.getOutputData().get("event_produced"));
-		
-		sink = "bad:queue";
-		task.getInputData().put("sink", sink);
-		queue = event.getQueue(workflow, task);
-		assertNull(queue);
-		assertEquals(Task.Status.FAILED, task.getStatus());
-	}
-	
-	@SuppressWarnings("unchecked")
-	@Test
-	public void test() {
-		Workflow workflow = new Workflow();
-		workflow.setWorkflowType("testWorkflow");
-		workflow.setVersion(2);
-		
-		Task task = new Task();
-		task.getInputData().put("sink", "conductor");
-		task.setReferenceTaskName("task0");
-		task.setTaskId("task_id_0");
-		
-		QueueDAO dao = mock(QueueDAO.class);
-		String[] publishedQueue = new String[1];
-		List<Message> publishedMessages = new LinkedList<>();
-		
-		doAnswer((Answer<Void>) invocation -> {
-			String queueName = invocation.getArgumentAt(0, String.class);
-			System.out.println(queueName);
-			publishedQueue[0] = queueName;
-			List<Message> messages = invocation.getArgumentAt(1, List.class);
-			publishedMessages.addAll(messages);
-			return null;
-		}).when(dao).push(any(), any());
-		
-		doAnswer((Answer<List<String>>) invocation -> {
-			String messageId = invocation.getArgumentAt(1, String.class);
-			if(publishedMessages.get(0).getId().equals(messageId)) {
-				publishedMessages.remove(0);
-				return Collections.singletonList(messageId);
-			}
-			return null;
-		}).when(dao).remove(any(), any());
-
-		Map<String, EventQueueProvider> providers = new HashMap<>();
-		providers.put("conductor", new DynoEventQueueProvider(dao, new TestConfiguration()));
-		eventQueues = new EventQueues(providers, parametersUtils);
-		Event event = new Event(eventQueues, parametersUtils);
-		event.start(workflow, task, null);
-		
-		assertEquals(Task.Status.COMPLETED, task.getStatus());
-		assertNotNull(task.getOutputData());
-		assertEquals("conductor:" + workflow.getWorkflowType() + ":" + task.getReferenceTaskName(), task.getOutputData().get("event_produced"));
-		assertEquals(task.getOutputData().get("event_produced"), "conductor:" + publishedQueue[0]);
-		assertEquals(1, publishedMessages.size());
-		assertEquals(task.getTaskId(), publishedMessages.get(0).getId());
-		assertNotNull(publishedMessages.get(0).getPayload());
-		
-		event.cancel(workflow, task, null);
-		assertTrue(publishedMessages.isEmpty());
-	}
-	
-	
-	@Test
-	public void testFailures() {
-		Event event = new Event(eventQueues, parametersUtils);
-		Workflow workflow = new Workflow();
-		workflow.setWorkflowType("testWorkflow");
-		workflow.setVersion(2);
-		
-		Task task = new Task();
-		task.setReferenceTaskName("task0");
-		task.setTaskId("task_id_0");
-		
-		event.start(workflow, task, null);
-		assertEquals(Task.Status.FAILED, task.getStatus());
-		assertNotNull(task.getReasonForIncompletion());
-		System.out.println(task.getReasonForIncompletion());
-		
-		task.getInputData().put("sink", "bad_sink");
-		task.setStatus(Status.SCHEDULED);
-		
-		event.start(workflow, task, null);
-		assertEquals(Task.Status.FAILED, task.getStatus());
-		assertNotNull(task.getReasonForIncompletion());
-		System.out.println(task.getReasonForIncompletion());
-
-		task.setStatus(Status.SCHEDULED);
-		task.setScheduledTime(System.currentTimeMillis());
-		event.execute(workflow, task, null);
-		assertEquals(Task.Status.SCHEDULED, task.getStatus());
-		
-		task.setScheduledTime(System.currentTimeMillis() - 610_000);
-		event.start(workflow, task, null);
-		assertEquals(Task.Status.FAILED, task.getStatus());
-	}
-	
-	@Test
-	public void testDynamicSinks() {
-
-		Event event = new Event(eventQueues, parametersUtils);
-		Workflow workflow = new Workflow();
-		workflow.setWorkflowType("testWorkflow");
-		workflow.setVersion(2);
-		
-		Task task = new Task();
-		task.setReferenceTaskName("task0");
-		task.setTaskId("task_id_0");
-		task.setStatus(Status.IN_PROGRESS);
-		task.getInputData().put("sink", "conductor:some_arbitary_queue");
-		
-		
-		ObservableQueue queue = event.getQueue(workflow, task);
-		assertEquals(Task.Status.IN_PROGRESS, task.getStatus());
-		assertNotNull(queue);
-		assertEquals("testWorkflow:some_arbitary_queue", queue.getName());
-		assertEquals("testWorkflow:some_arbitary_queue", queue.getURI());
-		assertEquals("conductor", queue.getType());
-		assertEquals("conductor:testWorkflow:some_arbitary_queue", task.getOutputData().get("event_produced"));
-		
-		task.getInputData().put("sink", "conductor");
-		queue = event.getQueue(workflow, task);
-		assertEquals("not in progress: " + task.getReasonForIncompletion(), Task.Status.IN_PROGRESS, task.getStatus());
-		assertNotNull(queue);
-		assertEquals("testWorkflow:task0", queue.getName());
-		
-		task.getInputData().put("sink", "sqs:my_sqs_queue_name");
-		queue = event.getQueue(workflow, task);
-		assertEquals("not in progress: " + task.getReasonForIncompletion(), Task.Status.IN_PROGRESS, task.getStatus());
-		assertNotNull(queue);
-		assertEquals("my_sqs_queue_name", queue.getName());
-		assertEquals("sqs", queue.getType());
-		
-		task.getInputData().put("sink", "sns:my_sqs_queue_name");
-		queue = event.getQueue(workflow, task);
-		assertEquals(Task.Status.FAILED, task.getStatus());
-	}
-	
->>>>>>> 8281b452
 }