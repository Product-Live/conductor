--- conflicted
+++ resolved
@@ -63,11 +63,7 @@
     revPrometheus = '0.9.0'
     revElasticSearch7 = '7.17.19'
     revCodec = '1.15'
-<<<<<<< HEAD
     revAzureStorageBlobSdk = '12.25.1'
-=======
-    revAzureStorageBlobSdk = '12.18.0'
->>>>>>> 94cd17ab
     revNatsStreaming = '2.6.5'
     revNats = '2.16.14'
     revStan = '2.2.3'
