package com.netflix.conductor.dao.mysql;

import java.io.Closeable;
import java.io.IOException;
import java.sql.Connection;
import java.util.ArrayList;
import java.util.Collections;
import java.util.List;
import java.util.Map;
import java.util.concurrent.Executors;
import java.util.concurrent.ScheduledExecutorService;
import java.util.concurrent.TimeUnit;
import java.util.stream.Collectors;

import javax.inject.Inject;
import javax.sql.DataSource;

import com.fasterxml.jackson.databind.ObjectMapper;
import com.google.common.collect.ImmutableMap;
import com.google.common.collect.Maps;
import com.google.common.util.concurrent.Uninterruptibles;
import com.netflix.conductor.core.events.queue.Message;
import com.netflix.conductor.core.execution.ApplicationException;
import com.netflix.conductor.dao.QueueDAO;

public class MySQLQueueDAO extends MySQLBaseDAO implements QueueDAO, Closeable {
    private static final Long UNACK_SCHEDULE_MS = 60_000L;
    private final ScheduledExecutorService unackScheduler;

    @Inject
    public MySQLQueueDAO(ObjectMapper om, DataSource ds) {
        super(om, ds);
        unackScheduler = Executors.newScheduledThreadPool(1);
        unackScheduler.scheduleAtFixedRate(this::processAllUnacks, UNACK_SCHEDULE_MS, UNACK_SCHEDULE_MS,
                TimeUnit.MILLISECONDS);
        logger.debug(MySQLQueueDAO.class.getName() + " is ready to serve");
    }

    @Override
    public void push(String queueName, String messageId, long offsetTimeInSecond) {
        withTransaction(tx -> pushMessage(tx, queueName, messageId, null, offsetTimeInSecond));
    }

    @Override
    public void push(String queueName, List<Message> messages) {
        withTransaction(tx -> messages
                .forEach(message -> pushMessage(tx, queueName, message.getId(), message.getPayload(), 0)));
    }

    @Override
    public boolean pushIfNotExists(String queueName, String messageId, long offsetTimeInSecond) {
        return getWithTransaction(tx -> {
            if (!existsMessage(tx, queueName, messageId)) {
                pushMessage(tx, queueName, messageId, null, offsetTimeInSecond);
                return true;
            }
            return false;
        });
    }

    @Override
    public List<String> pop(String queueName, int count, int timeout) {
        List<Message> messages = getWithTransaction(tx -> popMessages(tx, queueName, count, timeout));
        return messages.stream().map(Message::getId).collect(Collectors.toList());
    }

    @Override
    public List<Message> pollMessages(String queueName, int count, int timeout) {
        return getWithTransaction(tx -> popMessages(tx, queueName, count, timeout));
    }

    @Override
    public void remove(String queueName, String messageId) {
        withTransaction(tx -> removeMessage(tx, queueName, messageId));
    }

    @Override
    public int getSize(String queueName) {
        final String GET_QUEUE_SIZE = "SELECT COUNT(*) FROM queue_message WHERE queue_name = ?";
        return queryWithTransaction(GET_QUEUE_SIZE, q -> ((Long) q.addParameter(queueName).executeCount()).intValue());
    }

    @Override
    public boolean ack(String queueName, String messageId) {
        return getWithTransaction(tx -> removeMessage(tx, queueName, messageId));
    }

    @Override
    public boolean setUnackTimeout(String queueName, String messageId, long unackTimeout) {
        long updatedOffsetTimeInSecond = unackTimeout / 1000;

        final String UPDATE_UNACK_TIMEOUT = "UPDATE queue_message SET offset_time_seconds = ?, deliver_on = TIMESTAMPADD(SECOND, ?, CURRENT_TIMESTAMP) WHERE queue_name = ? AND message_id = ?";

        return queryWithTransaction(UPDATE_UNACK_TIMEOUT,
                q -> q.addParameter(updatedOffsetTimeInSecond).addParameter(updatedOffsetTimeInSecond)
                        .addParameter(queueName).addParameter(messageId).executeUpdate()) == 1;
    }

    @Override
    public void flush(String queueName) {
        final String FLUSH_QUEUE = "DELETE FROM queue_message WHERE queue_name = ?";
        executeWithTransaction(FLUSH_QUEUE, q -> q.addParameter(queueName).executeDelete());
    }

    @Override
    public Map<String, Long> queuesDetail() {
        final String GET_QUEUES_DETAIL = "SELECT queue_name, (SELECT count(*) FROM queue_message WHERE popped = false AND queue_name = q.queue_name) AS size FROM queue q";
        return queryWithTransaction(GET_QUEUES_DETAIL, q -> q.executeAndFetch(rs -> {
            Map<String, Long> detail = Maps.newHashMap();
            while (rs.next()) {
                String queueName = rs.getString("queue_name");
                Long size = rs.getLong("size");
                detail.put(queueName, size);
            }
            return detail;
        }));
    }

    @Override
    public Map<String, Map<String, Map<String, Long>>> queuesDetailVerbose() {
        // @formatter:off
        final String GET_QUEUES_DETAIL_VERBOSE = "SELECT queue_name, \n"
                + "       (SELECT count(*) FROM queue_message WHERE popped = false AND queue_name = q.queue_name) AS size,\n"
                + "       (SELECT count(*) FROM queue_message WHERE popped = true AND queue_name = q.queue_name) AS uacked \n"
                + "FROM queue q";
        // @formatter:on

        return queryWithTransaction(GET_QUEUES_DETAIL_VERBOSE, q -> q.executeAndFetch(rs -> {
            Map<String, Map<String, Map<String, Long>>> result = Maps.newHashMap();
            while (rs.next()) {
                String queueName = rs.getString("queue_name");
                Long size = rs.getLong("size");
                Long queueUnacked = rs.getLong("uacked");
                result.put(queueName, ImmutableMap.of("a", ImmutableMap.of( // sharding not implemented, returning only
                        // one shard with all the info
                        "size", size, "uacked", queueUnacked)));
            }
            return result;
        }));
    }

    /**
     * Un-pop all un-acknowledged messages for all queues.
<<<<<<< HEAD
     * 
     * @since 1.11.6
     */
    public void processAllUnacks() {
        
        logger.info("processAllUnacks started");
        
        
=======
     *
     * @since 1.11.6
     */
    public void processAllUnacks() {

        logger.info("processAllUnacks started");


>>>>>>> 392a7fb2
        final String PROCESS_ALL_UNACKS = "UPDATE queue_message SET popped = false WHERE popped = true AND TIMESTAMPADD(SECOND,60,CURRENT_TIMESTAMP) > deliver_on";
        executeWithTransaction(PROCESS_ALL_UNACKS, Query::executeUpdate);
    }

    @Override
    public void processUnacks(String queueName) {
        final String PROCESS_UNACKS = "UPDATE queue_message SET popped = false WHERE queue_name = ? AND popped = true AND TIMESTAMPADD(SECOND,60,CURRENT_TIMESTAMP)  > deliver_on";
        executeWithTransaction(PROCESS_UNACKS, q -> q.addParameter(queueName).executeUpdate());
    }

    @Override
    public boolean setOffsetTime(String queueName, String messageId, long offsetTimeInSecond) {
        final String SET_OFFSET_TIME = "UPDATE queue_message SET offset_time_seconds = ?, deliver_on = TIMESTAMPADD(SECOND,?,CURRENT_TIMESTAMP) \n"
                + "WHERE queue_name = ? AND message_id = ?";

        return queryWithTransaction(SET_OFFSET_TIME, q -> q.addParameter(offsetTimeInSecond)
                .addParameter(offsetTimeInSecond).addParameter(queueName).addParameter(messageId).executeUpdate() == 1);
    }

    @Override
    public boolean exists(String queueName, String messageId) {
        return getWithTransaction(tx -> existsMessage(tx, queueName, messageId));
    }

    private boolean existsMessage(Connection connection, String queueName, String messageId) {
        final String EXISTS_MESSAGE = "SELECT EXISTS(SELECT 1 FROM queue_message WHERE queue_name = ? AND message_id = ?)";
        return query(connection, EXISTS_MESSAGE, q -> q.addParameter(queueName).addParameter(messageId).exists());
    }

<<<<<<< HEAD
   
=======

>>>>>>> 392a7fb2
    private void pushMessage(Connection connection, String queueName, String messageId, String payload,
            long offsetTimeInSecond) {

        String PUSH_MESSAGE = "INSERT INTO queue_message (deliver_on, queue_name, message_id, offset_time_seconds, payload) VALUES (TIMESTAMPADD(SECOND,?,CURRENT_TIMESTAMP), ?, ?,?,?) ON DUPLICATE KEY UPDATE payload=VALUES(payload), deliver_on=VALUES(deliver_on)";

        createQueueIfNotExists(connection, queueName);

        execute(connection, PUSH_MESSAGE, q -> q.addParameter(offsetTimeInSecond).addParameter(queueName)
                .addParameter(messageId).addParameter(offsetTimeInSecond).addParameter(payload).executeUpdate());

    }

    private boolean removeMessage(Connection connection, String queueName, String messageId) {
        final String REMOVE_MESSAGE = "DELETE FROM queue_message WHERE queue_name = ? AND message_id = ?";
        return query(connection, REMOVE_MESSAGE,
                q -> q.addParameter(queueName).addParameter(messageId).executeDelete());
    }

    private List<Message> peekMessages(Connection connection, String queueName, int count) {
        if (count < 1)
            return Collections.emptyList();

        final String PEEK_MESSAGES = "SELECT message_id, payload FROM queue_message WHERE queue_name = ? AND popped = false AND deliver_on <= TIMESTAMPADD(MICROSECOND, 1000, CURRENT_TIMESTAMP) ORDER BY deliver_on, created_on LIMIT ?";

        List<Message> messages = query(connection, PEEK_MESSAGES, p -> p.addParameter(queueName)
                .addParameter(count).executeAndFetch(rs -> {
                    List<Message> results = new ArrayList<>();
                    while (rs.next()) {
                        Message m = new Message();
                        m.setId(rs.getString("message_id"));
                        m.setPayload(rs.getString("payload"));
                        results.add(m);
                    }
                    return results;
                }));

        return messages;
    }

    private List<Message> popMessages(Connection connection, String queueName, int count, int timeout) {
        long start = System.currentTimeMillis();
        List<Message> messages = peekMessages(connection, queueName, count);

        while (messages.size() < count && ((System.currentTimeMillis() - start) < timeout)) {
            Uninterruptibles.sleepUninterruptibly(200, TimeUnit.MILLISECONDS);
            messages = peekMessages(connection, queueName, count);
        }

        if (messages.isEmpty()) {
            return messages;
        }

        final String POP_MESSAGES = "UPDATE queue_message SET popped = true WHERE queue_name = ? AND message_id IN (%s) AND popped = false";

        final List<String> Ids = messages.stream().map(Message::getId).collect(Collectors.toList());
        final String query = String.format(POP_MESSAGES, Query.generateInBindings(messages.size()));

        int result = query(connection, query, q -> q.addParameter(queueName).addParameters(Ids).executeUpdate());
        
        



        if (result != messages.size()) {
            String message = String.format("Could not pop all messages for given ids: %s (%d messages were popped)",
                    Ids, result);
            throw new ApplicationException(ApplicationException.Code.BACKEND_ERROR, message);
        }
        return messages;
    }

<<<<<<< HEAD
    
=======

>>>>>>> 392a7fb2
    private void createQueueIfNotExists(Connection connection, String queueName) {
        logger.trace("Creating new queue '{}'", queueName);
        final String CREATE_QUEUE = "INSERT IGNORE INTO queue (queue_name) VALUES (?)";
        execute(connection, CREATE_QUEUE, q -> q.addParameter(queueName).executeUpdate());
    }

    @Override
    public void close() throws IOException {
        unackScheduler.shutdown();
    }
}<|MERGE_RESOLUTION|>--- conflicted
+++ resolved
@@ -141,25 +141,14 @@
 
     /**
      * Un-pop all un-acknowledged messages for all queues.
-<<<<<<< HEAD
-     * 
+
      * @since 1.11.6
      */
     public void processAllUnacks() {
-        
+
         logger.info("processAllUnacks started");
-        
-        
-=======
-     *
-     * @since 1.11.6
-     */
-    public void processAllUnacks() {
-
-        logger.info("processAllUnacks started");
-
-
->>>>>>> 392a7fb2
+
+
         final String PROCESS_ALL_UNACKS = "UPDATE queue_message SET popped = false WHERE popped = true AND TIMESTAMPADD(SECOND,60,CURRENT_TIMESTAMP) > deliver_on";
         executeWithTransaction(PROCESS_ALL_UNACKS, Query::executeUpdate);
     }
@@ -189,11 +178,6 @@
         return query(connection, EXISTS_MESSAGE, q -> q.addParameter(queueName).addParameter(messageId).exists());
     }
 
-<<<<<<< HEAD
-   
-=======
-
->>>>>>> 392a7fb2
     private void pushMessage(Connection connection, String queueName, String messageId, String payload,
             long offsetTimeInSecond) {
 
@@ -265,11 +249,7 @@
         return messages;
     }
 
-<<<<<<< HEAD
-    
-=======
-
->>>>>>> 392a7fb2
+
     private void createQueueIfNotExists(Connection connection, String queueName) {
         logger.trace("Creating new queue '{}'", queueName);
         final String CREATE_QUEUE = "INSERT IGNORE INTO queue (queue_name) VALUES (?)";
