--- conflicted
+++ resolved
@@ -1,7 +1,7 @@
 {
     "annotationProcessor": {
         "org.springframework.boot:spring-boot-configuration-processor": {
-            "locked": "2.6.6"
+            "locked": "2.3.12.RELEASE"
         }
     },
     "compileClasspath": {
@@ -11,14 +11,35 @@
         "com.netflix.conductor:conductor-core": {
             "project": true
         },
+        "jakarta.annotation:jakarta.annotation-api": {
+            "locked": "1.3.5",
+            "transitive": [
+                "org.springframework.boot:spring-boot-starter"
+            ]
+        },
         "org.apache.commons:commons-lang3": {
-            "locked": "3.12.0"
+            "locked": "3.10"
+        },
+        "org.apache.commons:commons-pool2": {
+            "locked": "2.8.1",
+            "transitive": [
+                "redis.clients:jedis"
+            ]
         },
         "org.apache.logging.log4j:log4j-api": {
-            "locked": "2.17.1"
+            "locked": "2.17.1",
+            "transitive": [
+                "org.apache.logging.log4j:log4j-core",
+                "org.apache.logging.log4j:log4j-jul",
+                "org.apache.logging.log4j:log4j-slf4j-impl",
+                "org.apache.logging.log4j:log4j-web"
+            ]
         },
         "org.apache.logging.log4j:log4j-core": {
-            "locked": "2.17.1"
+            "locked": "2.17.1",
+            "transitive": [
+                "org.apache.logging.log4j:log4j-web"
+            ]
         },
         "org.apache.logging.log4j:log4j-jul": {
             "locked": "2.17.1"
@@ -29,11 +50,137 @@
         "org.apache.logging.log4j:log4j-web": {
             "locked": "2.17.1"
         },
+        "org.slf4j:jul-to-slf4j": {
+            "locked": "1.7.30",
+            "transitive": [
+                "org.springframework.boot:spring-boot-starter-logging"
+            ]
+        },
+        "org.slf4j:slf4j-api": {
+            "locked": "1.7.30",
+            "transitive": [
+                "org.apache.logging.log4j:log4j-slf4j-impl",
+                "org.slf4j:jul-to-slf4j",
+                "org.springframework.data:spring-data-commons",
+                "org.springframework.data:spring-data-keyvalue",
+                "org.springframework.data:spring-data-redis",
+                "redis.clients:jedis"
+            ]
+        },
+        "org.springframework.boot:spring-boot": {
+            "locked": "2.3.12.RELEASE",
+            "transitive": [
+                "org.springframework.boot:spring-boot-autoconfigure",
+                "org.springframework.boot:spring-boot-starter"
+            ]
+        },
+        "org.springframework.boot:spring-boot-autoconfigure": {
+            "locked": "2.3.12.RELEASE",
+            "transitive": [
+                "org.springframework.boot:spring-boot-starter"
+            ]
+        },
         "org.springframework.boot:spring-boot-starter": {
-            "locked": "2.6.6"
+            "locked": "2.3.12.RELEASE"
+        },
+        "org.springframework.boot:spring-boot-starter-logging": {
+            "locked": "2.3.12.RELEASE",
+            "transitive": [
+                "org.springframework.boot:spring-boot-starter"
+            ]
+        },
+        "org.springframework.data:spring-data-commons": {
+            "locked": "2.3.9.RELEASE",
+            "transitive": [
+                "org.springframework.data:spring-data-keyvalue"
+            ]
+        },
+        "org.springframework.data:spring-data-keyvalue": {
+            "locked": "2.3.9.RELEASE",
+            "transitive": [
+                "org.springframework.data:spring-data-redis"
+            ]
         },
         "org.springframework.data:spring-data-redis": {
-            "locked": "2.6.3"
+            "locked": "2.3.9.RELEASE"
+        },
+        "org.springframework:spring-aop": {
+            "locked": "5.2.15.RELEASE",
+            "transitive": [
+                "org.springframework.data:spring-data-redis",
+                "org.springframework:spring-context"
+            ]
+        },
+        "org.springframework:spring-beans": {
+            "locked": "5.2.15.RELEASE",
+            "transitive": [
+                "org.springframework.data:spring-data-commons",
+                "org.springframework:spring-aop",
+                "org.springframework:spring-context",
+                "org.springframework:spring-context-support",
+                "org.springframework:spring-oxm",
+                "org.springframework:spring-tx"
+            ]
+        },
+        "org.springframework:spring-context": {
+            "locked": "5.2.15.RELEASE",
+            "transitive": [
+                "org.springframework.boot:spring-boot",
+                "org.springframework.data:spring-data-keyvalue",
+                "org.springframework:spring-context-support"
+            ]
+        },
+        "org.springframework:spring-context-support": {
+            "locked": "5.2.15.RELEASE",
+            "transitive": [
+                "org.springframework.data:spring-data-redis"
+            ]
+        },
+        "org.springframework:spring-core": {
+            "locked": "5.2.15.RELEASE",
+            "transitive": [
+                "org.springframework.boot:spring-boot",
+                "org.springframework.boot:spring-boot-starter",
+                "org.springframework.data:spring-data-commons",
+                "org.springframework:spring-aop",
+                "org.springframework:spring-beans",
+                "org.springframework:spring-context",
+                "org.springframework:spring-context-support",
+                "org.springframework:spring-expression",
+                "org.springframework:spring-oxm",
+                "org.springframework:spring-tx"
+            ]
+        },
+        "org.springframework:spring-expression": {
+            "locked": "5.2.15.RELEASE",
+            "transitive": [
+                "org.springframework:spring-context"
+            ]
+        },
+        "org.springframework:spring-jcl": {
+            "locked": "5.2.15.RELEASE",
+            "transitive": [
+                "org.springframework:spring-core"
+            ]
+        },
+        "org.springframework:spring-oxm": {
+            "locked": "5.2.15.RELEASE",
+            "transitive": [
+                "org.springframework.data:spring-data-redis"
+            ]
+        },
+        "org.springframework:spring-tx": {
+            "locked": "5.2.15.RELEASE",
+            "transitive": [
+                "org.springframework.data:spring-data-keyvalue",
+                "org.springframework.data:spring-data-redis"
+            ]
+        },
+        "org.yaml:snakeyaml": {
+            "locked": "1.26",
+            "transitive": [
+                "org.springframework.boot:spring-boot-starter"
+            ]
         },
         "redis.clients:jedis": {
             "locked": "3.3.0"
@@ -41,38 +188,27 @@
     },
     "runtimeClasspath": {
         "com.fasterxml.jackson.core:jackson-annotations": {
-            "firstLevelTransitive": [
-                "com.netflix.conductor:conductor-core"
-            ],
-            "locked": "2.13.2"
+            "locked": "2.11.4",
+            "transitive": [
+                "com.fasterxml.jackson.core:jackson-databind",
+                "com.netflix.conductor:conductor-core"
+            ]
         },
         "com.fasterxml.jackson.core:jackson-core": {
-            "firstLevelTransitive": [
+            "locked": "2.11.4",
+            "transitive": [
+                "com.fasterxml.jackson.core:jackson-databind",
                 "com.netflix.conductor:conductor-common",
                 "com.netflix.conductor:conductor-core"
-            ],
-            "locked": "2.13.2"
+            ]
         },
         "com.fasterxml.jackson.core:jackson-databind": {
-            "firstLevelTransitive": [
+            "locked": "2.11.4",
+            "transitive": [
                 "com.netflix.conductor:conductor-common",
                 "com.netflix.conductor:conductor-core"
-            ],
-            "locked": "2.13.2.2"
-        },
-<<<<<<< HEAD
-        "com.github.rholder:guava-retrying": {
-            "firstLevelTransitive": [
-                "com.netflix.conductor:conductor-common"
-            ],
-            "locked": "2.0.0"
-        },
-        "com.google.guava:guava": {
-            "firstLevelTransitive": [
-                "com.netflix.conductor:conductor-core"
-            ],
-            "locked": "30.0-jre"
-=======
+            ]
+        },
         "com.github.ben-manes.caffeine:caffeine": {
             "locked": "2.8.8",
             "transitive": [
@@ -84,127 +220,148 @@
             "transitive": [
                 "com.github.ben-manes.caffeine:caffeine"
             ]
->>>>>>> bc9df66c
         },
         "com.google.protobuf:protobuf-java": {
-            "firstLevelTransitive": [
+            "locked": "3.13.0",
+            "transitive": [
                 "com.netflix.conductor:conductor-common",
                 "com.netflix.conductor:conductor-core"
-            ],
-            "locked": "3.13.0"
+            ]
         },
         "com.jayway.jsonpath:json-path": {
-            "firstLevelTransitive": [
-                "com.netflix.conductor:conductor-core"
-            ],
-            "locked": "2.6.0"
+            "locked": "2.4.0",
+            "transitive": [
+                "com.netflix.conductor:conductor-core"
+            ]
         },
         "com.netflix.conductor:conductor-annotations": {
-            "firstLevelTransitive": [
+            "project": true,
+            "transitive": [
                 "com.netflix.conductor:conductor-common"
-            ],
-            "project": true
+            ]
         },
         "com.netflix.conductor:conductor-common": {
-            "firstLevelTransitive": [
-                "com.netflix.conductor:conductor-core"
-            ],
-            "project": true
+            "project": true,
+            "transitive": [
+                "com.netflix.conductor:conductor-core"
+            ]
         },
         "com.netflix.conductor:conductor-core": {
             "project": true
         },
         "com.netflix.spectator:spectator-api": {
-            "firstLevelTransitive": [
-                "com.netflix.conductor:conductor-core"
-            ],
-            "locked": "0.122.0"
+            "locked": "0.122.0",
+            "transitive": [
+                "com.netflix.conductor:conductor-core"
+            ]
         },
         "com.spotify:completable-futures": {
-            "firstLevelTransitive": [
-                "com.netflix.conductor:conductor-core"
-            ],
-            "locked": "0.3.3"
+            "locked": "0.3.3",
+            "transitive": [
+                "com.netflix.conductor:conductor-core"
+            ]
         },
         "commons-io:commons-io": {
-            "firstLevelTransitive": [
-                "com.netflix.conductor:conductor-core"
-            ],
-            "locked": "2.7"
+            "locked": "2.7",
+            "transitive": [
+                "com.netflix.conductor:conductor-core"
+            ]
         },
         "io.reactivex:rxjava": {
-            "firstLevelTransitive": [
-                "com.netflix.conductor:conductor-core"
-            ],
-            "locked": "1.3.8"
+            "locked": "1.3.8",
+            "transitive": [
+                "com.netflix.conductor:conductor-core"
+            ]
         },
         "jakarta.activation:jakarta.activation-api": {
-            "firstLevelTransitive": [
-                "com.netflix.conductor:conductor-core"
-            ],
-            "locked": "1.2.2"
+            "locked": "1.2.2",
+            "transitive": [
+                "com.netflix.conductor:conductor-core",
+                "jakarta.xml.bind:jakarta.xml.bind-api"
+            ]
         },
         "jakarta.xml.bind:jakarta.xml.bind-api": {
-            "firstLevelTransitive": [
-                "com.netflix.conductor:conductor-core"
-            ],
-            "locked": "2.3.3"
+            "locked": "2.3.3",
+            "transitive": [
+                "com.netflix.conductor:conductor-core"
+            ]
+        },
+        "net.minidev:accessors-smart": {
+            "locked": "2.3.1",
+            "transitive": [
+                "net.minidev:json-smart"
+            ]
+        },
+        "net.minidev:json-smart": {
+            "locked": "2.3.1",
+            "transitive": [
+                "com.jayway.jsonpath:json-path"
+            ]
         },
         "org.apache.bval:bval-jsr": {
-            "firstLevelTransitive": [
+            "locked": "2.0.5",
+            "transitive": [
                 "com.netflix.conductor:conductor-common",
                 "com.netflix.conductor:conductor-core"
-            ],
-            "locked": "2.0.5"
+            ]
         },
         "org.apache.commons:commons-lang3": {
-            "firstLevelTransitive": [
+            "locked": "3.10",
+            "transitive": [
                 "com.netflix.conductor:conductor-common",
                 "com.netflix.conductor:conductor-core"
-            ],
-            "locked": "3.12.0"
+            ]
+        },
+        "org.apache.commons:commons-pool2": {
+            "locked": "2.8.1",
+            "transitive": [
+                "redis.clients:jedis"
+            ]
         },
         "org.apache.logging.log4j:log4j-api": {
-            "firstLevelTransitive": [
+            "locked": "2.17.1",
+            "transitive": [
                 "com.netflix.conductor:conductor-annotations",
                 "com.netflix.conductor:conductor-common",
-                "com.netflix.conductor:conductor-core"
-            ],
-            "locked": "2.17.1"
+                "com.netflix.conductor:conductor-core",
+                "org.apache.logging.log4j:log4j-core",
+                "org.apache.logging.log4j:log4j-jul",
+                "org.apache.logging.log4j:log4j-slf4j-impl",
+                "org.apache.logging.log4j:log4j-web"
+            ]
         },
         "org.apache.logging.log4j:log4j-core": {
-            "firstLevelTransitive": [
+            "locked": "2.17.1",
+            "transitive": [
                 "com.netflix.conductor:conductor-annotations",
                 "com.netflix.conductor:conductor-common",
-                "com.netflix.conductor:conductor-core"
-            ],
-            "locked": "2.17.1"
+                "com.netflix.conductor:conductor-core",
+                "org.apache.logging.log4j:log4j-slf4j-impl",
+                "org.apache.logging.log4j:log4j-web"
+            ]
         },
         "org.apache.logging.log4j:log4j-jul": {
-            "firstLevelTransitive": [
+            "locked": "2.17.1",
+            "transitive": [
                 "com.netflix.conductor:conductor-annotations",
                 "com.netflix.conductor:conductor-common",
                 "com.netflix.conductor:conductor-core"
-            ],
-            "locked": "2.17.1"
+            ]
         },
         "org.apache.logging.log4j:log4j-slf4j-impl": {
-            "firstLevelTransitive": [
+            "locked": "2.17.1",
+            "transitive": [
                 "com.netflix.conductor:conductor-annotations",
                 "com.netflix.conductor:conductor-common",
                 "com.netflix.conductor:conductor-core"
-            ],
-            "locked": "2.17.1"
+            ]
         },
         "org.apache.logging.log4j:log4j-web": {
-            "firstLevelTransitive": [
+            "locked": "2.17.1",
+            "transitive": [
                 "com.netflix.conductor:conductor-annotations",
                 "com.netflix.conductor:conductor-common",
                 "com.netflix.conductor:conductor-core"
-<<<<<<< HEAD
-            ],
-            "locked": "2.17.1"
-=======
             ]
         },
         "org.checkerframework:checker-qual": {
@@ -227,267 +384,201 @@
                 "org.apache.logging.log4j:log4j-slf4j-impl",
                 "redis.clients:jedis"
             ]
->>>>>>> bc9df66c
         },
         "redis.clients:jedis": {
             "locked": "3.3.0"
         }
     },
     "testCompileClasspath": {
+        "com.fasterxml.jackson.core:jackson-annotations": {
+            "locked": "2.11.4",
+            "transitive": [
+                "com.github.docker-java:docker-java-api"
+            ]
+        },
+        "com.github.docker-java:docker-java-api": {
+            "locked": "3.2.8",
+            "transitive": [
+                "org.testcontainers:testcontainers"
+            ]
+        },
+        "com.github.docker-java:docker-java-transport": {
+            "locked": "3.2.8",
+            "transitive": [
+                "com.github.docker-java:docker-java-transport-zerodep"
+            ]
+        },
+        "com.github.docker-java:docker-java-transport-zerodep": {
+            "locked": "3.2.8",
+            "transitive": [
+                "org.testcontainers:testcontainers"
+            ]
+        },
         "com.google.protobuf:protobuf-java": {
             "locked": "3.13.0"
         },
+        "com.jayway.jsonpath:json-path": {
+            "locked": "2.4.0",
+            "transitive": [
+                "org.springframework.boot:spring-boot-starter-test"
+            ]
+        },
         "com.netflix.conductor:conductor-common": {
             "project": true
         },
         "com.netflix.conductor:conductor-core": {
             "project": true
         },
+        "com.thoughtworks.qdox:qdox": {
+            "locked": "1.12.1",
+            "transitive": [
+                "org.codehaus.groovy:groovy-docgenerator"
+            ]
+        },
+        "com.vaadin.external.google:android-json": {
+            "locked": "0.0.20131108.vaadin1",
+            "transitive": [
+                "org.skyscreamer:jsonassert"
+            ]
+        },
+        "commons-cli:commons-cli": {
+            "locked": "1.4",
+            "transitive": [
+                "org.codehaus.groovy:groovy-cli-commons"
+            ]
+        },
+        "info.picocli:picocli": {
+            "locked": "4.3.2",
+            "transitive": [
+                "org.codehaus.groovy:groovy-cli-picocli"
+            ]
+        },
+        "jakarta.activation:jakarta.activation-api": {
+            "locked": "1.2.2",
+            "transitive": [
+                "jakarta.xml.bind:jakarta.xml.bind-api"
+            ]
+        },
+        "jakarta.annotation:jakarta.annotation-api": {
+            "locked": "1.3.5",
+            "transitive": [
+                "org.springframework.boot:spring-boot-starter"
+            ]
+        },
+        "jakarta.xml.bind:jakarta.xml.bind-api": {
+            "locked": "2.3.3",
+            "transitive": [
+                "org.springframework.boot:spring-boot-starter-test"
+            ]
+        },
+        "jline:jline": {
+            "locked": "2.14.6",
+            "transitive": [
+                "org.codehaus.groovy:groovy-groovysh"
+            ]
+        },
         "junit:junit": {
-            "locked": "4.13.2"
+            "locked": "4.13.2",
+            "transitive": [
+                "org.codehaus.groovy:groovy-test",
+                "org.junit.vintage:junit-vintage-engine",
+                "org.spockframework:spock-core",
+                "org.testcontainers:testcontainers"
+            ]
+        },
+        "net.bytebuddy:byte-buddy": {
+            "locked": "1.10.22",
+            "transitive": [
+                "org.mockito:mockito-core"
+            ]
+        },
+        "net.bytebuddy:byte-buddy-agent": {
+            "locked": "1.10.22",
+            "transitive": [
+                "org.mockito:mockito-core"
+            ]
+        },
+        "net.java.dev.jna:jna": {
+            "locked": "5.8.0",
+            "transitive": [
+                "com.github.docker-java:docker-java-transport-zerodep",
+                "org.rnorth.visible-assertions:visible-assertions"
+            ]
+        },
+        "net.minidev:accessors-smart": {
+            "locked": "2.3.1",
+            "transitive": [
+                "net.minidev:json-smart"
+            ]
+        },
+        "net.minidev:json-smart": {
+            "locked": "2.3.1",
+            "transitive": [
+                "com.jayway.jsonpath:json-path"
+            ]
+        },
+        "org.apache.ant:ant": {
+            "locked": "1.9.15",
+            "transitive": [
+                "org.codehaus.groovy:groovy-ant"
+            ]
+        },
+        "org.apache.ant:ant-launcher": {
+            "locked": "1.9.15",
+            "transitive": [
+                "org.apache.ant:ant"
+            ]
+        },
+        "org.apache.commons:commons-compress": {
+            "locked": "1.20",
+            "transitive": [
+                "org.testcontainers:testcontainers"
+            ]
         },
         "org.apache.commons:commons-lang3": {
-            "locked": "3.12.0"
+            "locked": "3.10"
+        },
+        "org.apache.commons:commons-pool2": {
+            "locked": "2.8.1",
+            "transitive": [
+                "redis.clients:jedis"
+            ]
         },
         "org.apache.logging.log4j:log4j-api": {
-            "locked": "2.17.1"
+            "locked": "2.17.1",
+            "transitive": [
+                "org.apache.logging.log4j:log4j-core",
+                "org.apache.logging.log4j:log4j-jul",
+                "org.apache.logging.log4j:log4j-slf4j-impl",
+                "org.apache.logging.log4j:log4j-web"
+            ]
         },
         "org.apache.logging.log4j:log4j-core": {
-            "locked": "2.17.1"
+            "locked": "2.17.1",
+            "transitive": [
+                "org.apache.logging.log4j:log4j-web",
+                "org.springframework.boot:spring-boot-starter-log4j2"
+            ]
         },
         "org.apache.logging.log4j:log4j-jul": {
-            "locked": "2.17.1"
+            "locked": "2.17.1",
+            "transitive": [
+                "org.springframework.boot:spring-boot-starter-log4j2"
+            ]
         },
         "org.apache.logging.log4j:log4j-slf4j-impl": {
-            "locked": "2.17.1"
+            "locked": "2.17.1",
+            "transitive": [
+                "org.springframework.boot:spring-boot-starter-log4j2"
+            ]
         },
         "org.apache.logging.log4j:log4j-web": {
             "locked": "2.17.1"
         },
-        "org.codehaus.groovy:groovy-all": {
-            "locked": "2.5.13"
-        },
-        "org.spockframework:spock-core": {
-            "locked": "1.3-groovy-2.5"
-        },
-        "org.spockframework:spock-spring": {
-            "locked": "1.3-groovy-2.5"
-        },
-        "org.springframework.boot:spring-boot-starter-log4j2": {
-            "locked": "2.6.6"
-        },
-        "org.springframework.boot:spring-boot-starter-test": {
-            "locked": "2.6.6"
-        },
-        "org.springframework.data:spring-data-redis": {
-            "locked": "2.6.3"
-        },
-        "org.testcontainers:spock": {
-            "locked": "1.15.3"
-        },
-        "org.testcontainers:testcontainers": {
-            "locked": "1.15.3"
-        },
-        "redis.clients:jedis": {
-            "locked": "3.3.0"
-        }
-    },
-    "testRuntimeClasspath": {
-        "com.fasterxml.jackson.core:jackson-annotations": {
-            "firstLevelTransitive": [
-                "com.netflix.conductor:conductor-core"
-            ],
-            "locked": "2.13.2"
-        },
-        "com.fasterxml.jackson.core:jackson-core": {
-            "firstLevelTransitive": [
-                "com.netflix.conductor:conductor-common",
-                "com.netflix.conductor:conductor-core"
-            ],
-            "locked": "2.13.2"
-        },
-        "com.fasterxml.jackson.core:jackson-databind": {
-            "firstLevelTransitive": [
-                "com.netflix.conductor:conductor-common",
-                "com.netflix.conductor:conductor-core"
-<<<<<<< HEAD
-            ],
-            "locked": "2.13.2.2"
-        },
-        "com.github.rholder:guava-retrying": {
-            "firstLevelTransitive": [
-                "com.netflix.conductor:conductor-common"
-            ],
-            "locked": "2.0.0"
-        },
-        "com.google.guava:guava": {
-            "firstLevelTransitive": [
-                "com.netflix.conductor:conductor-core"
-            ],
-            "locked": "30.0-jre"
-=======
-            ]
-        },
-        "com.github.ben-manes.caffeine:caffeine": {
-            "locked": "2.8.8",
-            "transitive": [
-                "com.netflix.conductor:conductor-core"
-            ]
-        },
-        "com.github.docker-java:docker-java-api": {
-            "locked": "3.2.8",
-            "transitive": [
-                "org.testcontainers:testcontainers"
-            ]
-        },
-        "com.github.docker-java:docker-java-transport": {
-            "locked": "3.2.8",
-            "transitive": [
-                "com.github.docker-java:docker-java-transport-zerodep"
-            ]
-        },
-        "com.github.docker-java:docker-java-transport-zerodep": {
-            "locked": "3.2.8",
-            "transitive": [
-                "org.testcontainers:testcontainers"
-            ]
-        },
-        "com.google.errorprone:error_prone_annotations": {
-            "locked": "2.4.0",
-            "transitive": [
-                "com.github.ben-manes.caffeine:caffeine"
-            ]
->>>>>>> bc9df66c
-        },
-        "com.google.protobuf:protobuf-java": {
-            "firstLevelTransitive": [
-                "com.netflix.conductor:conductor-common",
-                "com.netflix.conductor:conductor-core"
-            ],
-            "locked": "3.13.0"
-        },
-        "com.jayway.jsonpath:json-path": {
-            "firstLevelTransitive": [
-                "com.netflix.conductor:conductor-core"
-            ],
-            "locked": "2.6.0"
-        },
-        "com.netflix.conductor:conductor-annotations": {
-            "firstLevelTransitive": [
-                "com.netflix.conductor:conductor-common"
-            ],
-            "project": true
-        },
-        "com.netflix.conductor:conductor-common": {
-            "firstLevelTransitive": [
-                "com.netflix.conductor:conductor-core"
-            ],
-            "project": true
-        },
-        "com.netflix.conductor:conductor-core": {
-            "project": true
-        },
-        "com.netflix.spectator:spectator-api": {
-            "firstLevelTransitive": [
-                "com.netflix.conductor:conductor-core"
-            ],
-            "locked": "0.122.0"
-        },
-        "com.spotify:completable-futures": {
-            "firstLevelTransitive": [
-                "com.netflix.conductor:conductor-core"
-            ],
-            "locked": "0.3.3"
-        },
-        "commons-io:commons-io": {
-            "firstLevelTransitive": [
-                "com.netflix.conductor:conductor-core"
-            ],
-            "locked": "2.7"
-        },
-        "io.reactivex:rxjava": {
-            "firstLevelTransitive": [
-                "com.netflix.conductor:conductor-core"
-            ],
-            "locked": "1.3.8"
-        },
-        "jakarta.activation:jakarta.activation-api": {
-            "firstLevelTransitive": [
-                "com.netflix.conductor:conductor-core"
-            ],
-            "locked": "1.2.2"
-        },
-        "jakarta.xml.bind:jakarta.xml.bind-api": {
-            "firstLevelTransitive": [
-                "com.netflix.conductor:conductor-core"
-            ],
-            "locked": "2.3.3"
-        },
-        "junit:junit": {
-            "locked": "4.13.2"
-        },
-        "org.apache.bval:bval-jsr": {
-            "firstLevelTransitive": [
-                "com.netflix.conductor:conductor-common",
-                "com.netflix.conductor:conductor-core"
-            ],
-            "locked": "2.0.5"
-        },
-        "org.apache.commons:commons-lang3": {
-            "firstLevelTransitive": [
-                "com.netflix.conductor:conductor-common",
-                "com.netflix.conductor:conductor-core"
-            ],
-            "locked": "3.12.0"
-        },
-        "org.apache.logging.log4j:log4j-api": {
-            "firstLevelTransitive": [
-                "com.netflix.conductor:conductor-annotations",
-                "com.netflix.conductor:conductor-common",
-                "com.netflix.conductor:conductor-core"
-            ],
-            "locked": "2.17.1"
-        },
-        "org.apache.logging.log4j:log4j-core": {
-            "firstLevelTransitive": [
-                "com.netflix.conductor:conductor-annotations",
-                "com.netflix.conductor:conductor-common",
-                "com.netflix.conductor:conductor-core"
-            ],
-            "locked": "2.17.1"
-        },
-        "org.apache.logging.log4j:log4j-jul": {
-            "firstLevelTransitive": [
-                "com.netflix.conductor:conductor-annotations",
-                "com.netflix.conductor:conductor-common",
-                "com.netflix.conductor:conductor-core"
-            ],
-            "locked": "2.17.1"
-        },
-        "org.apache.logging.log4j:log4j-slf4j-impl": {
-            "firstLevelTransitive": [
-                "com.netflix.conductor:conductor-annotations",
-                "com.netflix.conductor:conductor-common",
-                "com.netflix.conductor:conductor-core"
-            ],
-            "locked": "2.17.1"
-        },
-        "org.apache.logging.log4j:log4j-web": {
-            "firstLevelTransitive": [
-                "com.netflix.conductor:conductor-annotations",
-                "com.netflix.conductor:conductor-common",
-                "com.netflix.conductor:conductor-core"
-<<<<<<< HEAD
-            ],
-            "locked": "2.17.1"
-=======
-            ]
-        },
         "org.apiguardian:apiguardian-api": {
             "locked": "1.1.0",
             "transitive": [
                 "org.junit.jupiter:junit-jupiter-api",
-                "org.junit.jupiter:junit-jupiter-engine",
                 "org.junit.jupiter:junit-jupiter-params",
                 "org.junit.platform:junit-platform-commons",
                 "org.junit.platform:junit-platform-engine",
@@ -498,12 +589,6 @@
             "locked": "3.16.1",
             "transitive": [
                 "org.springframework.boot:spring-boot-starter-test"
-            ]
-        },
-        "org.checkerframework:checker-qual": {
-            "locked": "3.8.0",
-            "transitive": [
-                "com.github.ben-manes.caffeine:caffeine"
             ]
         },
         "org.codehaus.groovy:groovy": {
@@ -534,31 +619,1329 @@
                 "org.spockframework:spock-core",
                 "org.spockframework:spock-spring"
             ]
->>>>>>> bc9df66c
         },
         "org.codehaus.groovy:groovy-all": {
             "locked": "2.5.13"
         },
+        "org.codehaus.groovy:groovy-ant": {
+            "locked": "2.5.14",
+            "transitive": [
+                "org.codehaus.groovy:groovy-all"
+            ]
+        },
+        "org.codehaus.groovy:groovy-cli-commons": {
+            "locked": "2.5.14",
+            "transitive": [
+                "org.codehaus.groovy:groovy-all"
+            ]
+        },
+        "org.codehaus.groovy:groovy-cli-picocli": {
+            "locked": "2.5.14",
+            "transitive": [
+                "org.codehaus.groovy:groovy-all",
+                "org.codehaus.groovy:groovy-console",
+                "org.codehaus.groovy:groovy-docgenerator",
+                "org.codehaus.groovy:groovy-groovydoc",
+                "org.codehaus.groovy:groovy-groovysh"
+            ]
+        },
+        "org.codehaus.groovy:groovy-console": {
+            "locked": "2.5.14",
+            "transitive": [
+                "org.codehaus.groovy:groovy-all",
+                "org.codehaus.groovy:groovy-groovysh"
+            ]
+        },
+        "org.codehaus.groovy:groovy-datetime": {
+            "locked": "2.5.14",
+            "transitive": [
+                "org.codehaus.groovy:groovy-all"
+            ]
+        },
+        "org.codehaus.groovy:groovy-docgenerator": {
+            "locked": "2.5.14",
+            "transitive": [
+                "org.codehaus.groovy:groovy-all"
+            ]
+        },
+        "org.codehaus.groovy:groovy-groovydoc": {
+            "locked": "2.5.14",
+            "transitive": [
+                "org.codehaus.groovy:groovy-all",
+                "org.codehaus.groovy:groovy-ant"
+            ]
+        },
+        "org.codehaus.groovy:groovy-groovysh": {
+            "locked": "2.5.14",
+            "transitive": [
+                "org.codehaus.groovy:groovy-all"
+            ]
+        },
+        "org.codehaus.groovy:groovy-jmx": {
+            "locked": "2.5.14",
+            "transitive": [
+                "org.codehaus.groovy:groovy-all"
+            ]
+        },
+        "org.codehaus.groovy:groovy-json": {
+            "locked": "2.5.14",
+            "transitive": [
+                "org.codehaus.groovy:groovy-all",
+                "org.spockframework:spock-core",
+                "org.spockframework:spock-spring"
+            ]
+        },
+        "org.codehaus.groovy:groovy-jsr223": {
+            "locked": "2.5.14",
+            "transitive": [
+                "org.codehaus.groovy:groovy-all"
+            ]
+        },
+        "org.codehaus.groovy:groovy-macro": {
+            "locked": "2.5.14",
+            "transitive": [
+                "org.codehaus.groovy:groovy-all",
+                "org.spockframework:spock-core",
+                "org.spockframework:spock-spring"
+            ]
+        },
+        "org.codehaus.groovy:groovy-nio": {
+            "locked": "2.5.14",
+            "transitive": [
+                "org.codehaus.groovy:groovy-all",
+                "org.spockframework:spock-core",
+                "org.spockframework:spock-spring"
+            ]
+        },
+        "org.codehaus.groovy:groovy-servlet": {
+            "locked": "2.5.14",
+            "transitive": [
+                "org.codehaus.groovy:groovy-all"
+            ]
+        },
+        "org.codehaus.groovy:groovy-sql": {
+            "locked": "2.5.14",
+            "transitive": [
+                "org.codehaus.groovy:groovy-all",
+                "org.spockframework:spock-core",
+                "org.spockframework:spock-spring"
+            ]
+        },
+        "org.codehaus.groovy:groovy-swing": {
+            "locked": "2.5.14",
+            "transitive": [
+                "org.codehaus.groovy:groovy-all",
+                "org.codehaus.groovy:groovy-console"
+            ]
+        },
+        "org.codehaus.groovy:groovy-templates": {
+            "locked": "2.5.14",
+            "transitive": [
+                "org.codehaus.groovy:groovy-all",
+                "org.codehaus.groovy:groovy-console",
+                "org.codehaus.groovy:groovy-docgenerator",
+                "org.codehaus.groovy:groovy-groovydoc",
+                "org.codehaus.groovy:groovy-servlet",
+                "org.spockframework:spock-core",
+                "org.spockframework:spock-spring"
+            ]
+        },
+        "org.codehaus.groovy:groovy-test": {
+            "locked": "2.5.14",
+            "transitive": [
+                "org.codehaus.groovy:groovy-all",
+                "org.spockframework:spock-core",
+                "org.spockframework:spock-spring"
+            ]
+        },
+        "org.codehaus.groovy:groovy-test-junit5": {
+            "locked": "2.5.14",
+            "transitive": [
+                "org.codehaus.groovy:groovy-all"
+            ]
+        },
+        "org.codehaus.groovy:groovy-testng": {
+            "locked": "2.5.14",
+            "transitive": [
+                "org.codehaus.groovy:groovy-all"
+            ]
+        },
+        "org.codehaus.groovy:groovy-xml": {
+            "locked": "2.5.14",
+            "transitive": [
+                "org.codehaus.groovy:groovy-all",
+                "org.codehaus.groovy:groovy-servlet",
+                "org.codehaus.groovy:groovy-templates",
+                "org.spockframework:spock-core",
+                "org.spockframework:spock-spring"
+            ]
+        },
+        "org.hamcrest:hamcrest": {
+            "locked": "2.2",
+            "transitive": [
+                "org.hamcrest:hamcrest-core",
+                "org.springframework.boot:spring-boot-starter-test"
+            ]
+        },
+        "org.hamcrest:hamcrest-core": {
+            "locked": "2.2",
+            "transitive": [
+                "junit:junit"
+            ]
+        },
+        "org.junit.jupiter:junit-jupiter": {
+            "locked": "5.6.3",
+            "transitive": [
+                "org.springframework.boot:spring-boot-starter-test"
+            ]
+        },
+        "org.junit.jupiter:junit-jupiter-api": {
+            "locked": "5.6.3",
+            "transitive": [
+                "org.codehaus.groovy:groovy-test-junit5",
+                "org.junit.jupiter:junit-jupiter",
+                "org.junit.jupiter:junit-jupiter-params"
+            ]
+        },
+        "org.junit.jupiter:junit-jupiter-params": {
+            "locked": "5.6.3",
+            "transitive": [
+                "org.junit.jupiter:junit-jupiter"
+            ]
+        },
+        "org.junit.platform:junit-platform-commons": {
+            "locked": "1.6.3",
+            "transitive": [
+                "org.junit.jupiter:junit-jupiter-api",
+                "org.junit.platform:junit-platform-engine"
+            ]
+        },
+        "org.junit.platform:junit-platform-engine": {
+            "locked": "1.6.3",
+            "transitive": [
+                "org.junit.platform:junit-platform-launcher",
+                "org.junit.vintage:junit-vintage-engine"
+            ]
+        },
+        "org.junit.platform:junit-platform-launcher": {
+            "locked": "1.6.3",
+            "transitive": [
+                "org.codehaus.groovy:groovy-test-junit5"
+            ]
+        },
+        "org.junit.vintage:junit-vintage-engine": {
+            "locked": "5.6.3",
+            "transitive": [
+                "org.springframework.boot:spring-boot-starter-test"
+            ]
+        },
+        "org.junit:junit-bom": {
+            "locked": "5.6.3",
+            "transitive": [
+                "org.junit.jupiter:junit-jupiter",
+                "org.junit.jupiter:junit-jupiter-api",
+                "org.junit.jupiter:junit-jupiter-params",
+                "org.junit.platform:junit-platform-commons",
+                "org.junit.platform:junit-platform-engine",
+                "org.junit.platform:junit-platform-launcher",
+                "org.junit.vintage:junit-vintage-engine"
+            ]
+        },
+        "org.mockito:mockito-core": {
+            "locked": "3.3.3",
+            "transitive": [
+                "org.mockito:mockito-junit-jupiter",
+                "org.springframework.boot:spring-boot-starter-test"
+            ]
+        },
+        "org.mockito:mockito-junit-jupiter": {
+            "locked": "3.3.3",
+            "transitive": [
+                "org.springframework.boot:spring-boot-starter-test"
+            ]
+        },
+        "org.objenesis:objenesis": {
+            "locked": "2.6",
+            "transitive": [
+                "org.mockito:mockito-core"
+            ]
+        },
+        "org.opentest4j:opentest4j": {
+            "locked": "1.2.0",
+            "transitive": [
+                "org.junit.jupiter:junit-jupiter-api",
+                "org.junit.platform:junit-platform-engine"
+            ]
+        },
+        "org.ow2.asm:asm": {
+            "locked": "5.0.4",
+            "transitive": [
+                "net.minidev:accessors-smart"
+            ]
+        },
+        "org.rnorth.duct-tape:duct-tape": {
+            "locked": "1.0.8",
+            "transitive": [
+                "org.testcontainers:testcontainers"
+            ]
+        },
+        "org.rnorth.visible-assertions:visible-assertions": {
+            "locked": "2.1.2",
+            "transitive": [
+                "org.testcontainers:testcontainers"
+            ]
+        },
+        "org.skyscreamer:jsonassert": {
+            "locked": "1.5.0",
+            "transitive": [
+                "org.springframework.boot:spring-boot-starter-test"
+            ]
+        },
+        "org.slf4j:jul-to-slf4j": {
+            "locked": "1.7.30",
+            "transitive": [
+                "org.springframework.boot:spring-boot-starter-log4j2",
+                "org.springframework.boot:spring-boot-starter-logging"
+            ]
+        },
+        "org.slf4j:slf4j-api": {
+            "locked": "1.7.30",
+            "transitive": [
+                "com.github.docker-java:docker-java-api",
+                "com.github.docker-java:docker-java-transport-zerodep",
+                "com.jayway.jsonpath:json-path",
+                "org.apache.logging.log4j:log4j-slf4j-impl",
+                "org.slf4j:jul-to-slf4j",
+                "org.springframework.data:spring-data-commons",
+                "org.springframework.data:spring-data-keyvalue",
+                "org.springframework.data:spring-data-redis",
+                "org.testcontainers:testcontainers",
+                "redis.clients:jedis"
+            ]
+        },
         "org.spockframework:spock-core": {
-            "locked": "1.3-groovy-2.5"
+            "locked": "1.3-groovy-2.5",
+            "transitive": [
+                "org.spockframework:spock-spring",
+                "org.testcontainers:spock"
+            ]
         },
         "org.spockframework:spock-spring": {
             "locked": "1.3-groovy-2.5"
         },
+        "org.springframework.boot:spring-boot": {
+            "locked": "2.3.12.RELEASE",
+            "transitive": [
+                "org.springframework.boot:spring-boot-autoconfigure",
+                "org.springframework.boot:spring-boot-starter",
+                "org.springframework.boot:spring-boot-test",
+                "org.springframework.boot:spring-boot-test-autoconfigure"
+            ]
+        },
+        "org.springframework.boot:spring-boot-autoconfigure": {
+            "locked": "2.3.12.RELEASE",
+            "transitive": [
+                "org.springframework.boot:spring-boot-starter",
+                "org.springframework.boot:spring-boot-test-autoconfigure"
+            ]
+        },
+        "org.springframework.boot:spring-boot-starter": {
+            "locked": "2.3.12.RELEASE",
+            "transitive": [
+                "org.springframework.boot:spring-boot-starter-test"
+            ]
+        },
         "org.springframework.boot:spring-boot-starter-log4j2": {
-            "locked": "2.6.6"
+            "locked": "2.3.12.RELEASE"
+        },
+        "org.springframework.boot:spring-boot-starter-logging": {
+            "locked": "2.3.12.RELEASE",
+            "transitive": [
+                "org.springframework.boot:spring-boot-starter"
+            ]
         },
         "org.springframework.boot:spring-boot-starter-test": {
-            "locked": "2.6.6"
+            "locked": "2.3.12.RELEASE"
+        },
+        "org.springframework.boot:spring-boot-test": {
+            "locked": "2.3.12.RELEASE",
+            "transitive": [
+                "org.springframework.boot:spring-boot-starter-test",
+                "org.springframework.boot:spring-boot-test-autoconfigure"
+            ]
+        },
+        "org.springframework.boot:spring-boot-test-autoconfigure": {
+            "locked": "2.3.12.RELEASE",
+            "transitive": [
+                "org.springframework.boot:spring-boot-starter-test"
+            ]
+        },
+        "org.springframework.data:spring-data-commons": {
+            "locked": "2.3.9.RELEASE",
+            "transitive": [
+                "org.springframework.data:spring-data-keyvalue"
+            ]
+        },
+        "org.springframework.data:spring-data-keyvalue": {
+            "locked": "2.3.9.RELEASE",
+            "transitive": [
+                "org.springframework.data:spring-data-redis"
+            ]
         },
         "org.springframework.data:spring-data-redis": {
-            "locked": "2.6.3"
+            "locked": "2.3.9.RELEASE"
+        },
+        "org.springframework:spring-aop": {
+            "locked": "5.2.15.RELEASE",
+            "transitive": [
+                "org.springframework.data:spring-data-redis",
+                "org.springframework:spring-context"
+            ]
+        },
+        "org.springframework:spring-beans": {
+            "locked": "5.2.15.RELEASE",
+            "transitive": [
+                "org.springframework.data:spring-data-commons",
+                "org.springframework:spring-aop",
+                "org.springframework:spring-context",
+                "org.springframework:spring-context-support",
+                "org.springframework:spring-oxm",
+                "org.springframework:spring-tx"
+            ]
+        },
+        "org.springframework:spring-context": {
+            "locked": "5.2.15.RELEASE",
+            "transitive": [
+                "org.springframework.boot:spring-boot",
+                "org.springframework.data:spring-data-keyvalue",
+                "org.springframework:spring-context-support"
+            ]
+        },
+        "org.springframework:spring-context-support": {
+            "locked": "5.2.15.RELEASE",
+            "transitive": [
+                "org.springframework.data:spring-data-redis"
+            ]
+        },
+        "org.springframework:spring-core": {
+            "locked": "5.2.15.RELEASE",
+            "transitive": [
+                "org.springframework.boot:spring-boot",
+                "org.springframework.boot:spring-boot-starter",
+                "org.springframework.boot:spring-boot-starter-test",
+                "org.springframework.data:spring-data-commons",
+                "org.springframework:spring-aop",
+                "org.springframework:spring-beans",
+                "org.springframework:spring-context",
+                "org.springframework:spring-context-support",
+                "org.springframework:spring-expression",
+                "org.springframework:spring-oxm",
+                "org.springframework:spring-test",
+                "org.springframework:spring-tx"
+            ]
+        },
+        "org.springframework:spring-expression": {
+            "locked": "5.2.15.RELEASE",
+            "transitive": [
+                "org.springframework:spring-context"
+            ]
+        },
+        "org.springframework:spring-jcl": {
+            "locked": "5.2.15.RELEASE",
+            "transitive": [
+                "org.springframework:spring-core"
+            ]
+        },
+        "org.springframework:spring-oxm": {
+            "locked": "5.2.15.RELEASE",
+            "transitive": [
+                "org.springframework.data:spring-data-redis"
+            ]
+        },
+        "org.springframework:spring-test": {
+            "locked": "5.2.15.RELEASE",
+            "transitive": [
+                "org.springframework.boot:spring-boot-starter-test"
+            ]
+        },
+        "org.springframework:spring-tx": {
+            "locked": "5.2.15.RELEASE",
+            "transitive": [
+                "org.springframework.data:spring-data-keyvalue",
+                "org.springframework.data:spring-data-redis"
+            ]
         },
         "org.testcontainers:spock": {
             "locked": "1.15.3"
         },
         "org.testcontainers:testcontainers": {
+            "locked": "1.15.3",
+            "transitive": [
+                "org.testcontainers:spock"
+            ]
+        },
+        "org.xmlunit:xmlunit-core": {
+            "locked": "2.7.0",
+            "transitive": [
+                "org.springframework.boot:spring-boot-starter-test"
+            ]
+        },
+        "org.yaml:snakeyaml": {
+            "locked": "1.26",
+            "transitive": [
+                "org.springframework.boot:spring-boot-starter"
+            ]
+        },
+        "redis.clients:jedis": {
+            "locked": "3.3.0"
+        }
+    },
+    "testRuntimeClasspath": {
+        "com.beust:jcommander": {
+            "locked": "1.72",
+            "transitive": [
+                "org.testng:testng"
+            ]
+        },
+        "com.fasterxml.jackson.core:jackson-annotations": {
+            "locked": "2.11.4",
+            "transitive": [
+                "com.fasterxml.jackson.core:jackson-databind",
+                "com.github.docker-java:docker-java-api",
+                "com.netflix.conductor:conductor-core"
+            ]
+        },
+        "com.fasterxml.jackson.core:jackson-core": {
+            "locked": "2.11.4",
+            "transitive": [
+                "com.fasterxml.jackson.core:jackson-databind",
+                "com.netflix.conductor:conductor-common",
+                "com.netflix.conductor:conductor-core"
+            ]
+        },
+        "com.fasterxml.jackson.core:jackson-databind": {
+            "locked": "2.11.4",
+            "transitive": [
+                "com.netflix.conductor:conductor-common",
+                "com.netflix.conductor:conductor-core"
+            ]
+        },
+        "com.github.ben-manes.caffeine:caffeine": {
+            "locked": "2.8.8",
+            "transitive": [
+                "com.netflix.conductor:conductor-core"
+            ]
+        },
+        "com.github.docker-java:docker-java-api": {
+            "locked": "3.2.8",
+            "transitive": [
+                "org.testcontainers:testcontainers"
+            ]
+        },
+        "com.github.docker-java:docker-java-transport": {
+            "locked": "3.2.8",
+            "transitive": [
+                "com.github.docker-java:docker-java-transport-zerodep"
+            ]
+        },
+        "com.github.docker-java:docker-java-transport-zerodep": {
+            "locked": "3.2.8",
+            "transitive": [
+                "org.testcontainers:testcontainers"
+            ]
+        },
+        "com.google.errorprone:error_prone_annotations": {
+            "locked": "2.4.0",
+            "transitive": [
+                "com.github.ben-manes.caffeine:caffeine"
+            ]
+        },
+        "com.google.protobuf:protobuf-java": {
+            "locked": "3.13.0",
+            "transitive": [
+                "com.netflix.conductor:conductor-common",
+                "com.netflix.conductor:conductor-core"
+            ]
+        },
+        "com.jayway.jsonpath:json-path": {
+            "locked": "2.4.0",
+            "transitive": [
+                "com.netflix.conductor:conductor-core",
+                "org.springframework.boot:spring-boot-starter-test"
+            ]
+        },
+        "com.netflix.conductor:conductor-annotations": {
+            "project": true,
+            "transitive": [
+                "com.netflix.conductor:conductor-common"
+            ]
+        },
+        "com.netflix.conductor:conductor-common": {
+            "project": true,
+            "transitive": [
+                "com.netflix.conductor:conductor-core"
+            ]
+        },
+        "com.netflix.conductor:conductor-core": {
+            "project": true
+        },
+        "com.netflix.spectator:spectator-api": {
+            "locked": "0.122.0",
+            "transitive": [
+                "com.netflix.conductor:conductor-core"
+            ]
+        },
+        "com.spotify:completable-futures": {
+            "locked": "0.3.3",
+            "transitive": [
+                "com.netflix.conductor:conductor-core"
+            ]
+        },
+        "com.thoughtworks.qdox:qdox": {
+            "locked": "1.12.1",
+            "transitive": [
+                "org.codehaus.groovy:groovy-docgenerator"
+            ]
+        },
+        "com.vaadin.external.google:android-json": {
+            "locked": "0.0.20131108.vaadin1",
+            "transitive": [
+                "org.skyscreamer:jsonassert"
+            ]
+        },
+        "commons-cli:commons-cli": {
+            "locked": "1.4",
+            "transitive": [
+                "org.codehaus.groovy:groovy-cli-commons"
+            ]
+        },
+        "commons-io:commons-io": {
+            "locked": "2.7",
+            "transitive": [
+                "com.netflix.conductor:conductor-core"
+            ]
+        },
+        "info.picocli:picocli": {
+            "locked": "4.3.2",
+            "transitive": [
+                "org.codehaus.groovy:groovy-cli-picocli"
+            ]
+        },
+        "io.reactivex:rxjava": {
+            "locked": "1.3.8",
+            "transitive": [
+                "com.netflix.conductor:conductor-core"
+            ]
+        },
+        "jakarta.activation:jakarta.activation-api": {
+            "locked": "1.2.2",
+            "transitive": [
+                "com.netflix.conductor:conductor-core",
+                "jakarta.xml.bind:jakarta.xml.bind-api"
+            ]
+        },
+        "jakarta.annotation:jakarta.annotation-api": {
+            "locked": "1.3.5",
+            "transitive": [
+                "org.springframework.boot:spring-boot-starter"
+            ]
+        },
+        "jakarta.xml.bind:jakarta.xml.bind-api": {
+            "locked": "2.3.3",
+            "transitive": [
+                "com.netflix.conductor:conductor-core",
+                "org.springframework.boot:spring-boot-starter-test"
+            ]
+        },
+        "jline:jline": {
+            "locked": "2.14.6",
+            "transitive": [
+                "org.codehaus.groovy:groovy-groovysh"
+            ]
+        },
+        "junit:junit": {
+            "locked": "4.13.2",
+            "transitive": [
+                "org.codehaus.groovy:groovy-test",
+                "org.junit.vintage:junit-vintage-engine",
+                "org.spockframework:spock-core",
+                "org.testcontainers:testcontainers"
+            ]
+        },
+        "net.bytebuddy:byte-buddy": {
+            "locked": "1.10.22",
+            "transitive": [
+                "org.mockito:mockito-core"
+            ]
+        },
+        "net.bytebuddy:byte-buddy-agent": {
+            "locked": "1.10.22",
+            "transitive": [
+                "org.mockito:mockito-core"
+            ]
+        },
+        "net.java.dev.jna:jna": {
+            "locked": "5.8.0",
+            "transitive": [
+                "com.github.docker-java:docker-java-transport-zerodep",
+                "org.rnorth.visible-assertions:visible-assertions"
+            ]
+        },
+        "net.minidev:accessors-smart": {
+            "locked": "2.3.1",
+            "transitive": [
+                "net.minidev:json-smart"
+            ]
+        },
+        "net.minidev:json-smart": {
+            "locked": "2.3.1",
+            "transitive": [
+                "com.jayway.jsonpath:json-path"
+            ]
+        },
+        "org.apache.ant:ant": {
+            "locked": "1.9.15",
+            "transitive": [
+                "org.apache.ant:ant-junit",
+                "org.codehaus.groovy:groovy-ant"
+            ]
+        },
+        "org.apache.ant:ant-antlr": {
+            "locked": "1.9.15",
+            "transitive": [
+                "org.codehaus.groovy:groovy-ant"
+            ]
+        },
+        "org.apache.ant:ant-junit": {
+            "locked": "1.9.15",
+            "transitive": [
+                "org.codehaus.groovy:groovy-ant"
+            ]
+        },
+        "org.apache.ant:ant-launcher": {
+            "locked": "1.9.15",
+            "transitive": [
+                "org.apache.ant:ant",
+                "org.codehaus.groovy:groovy-ant"
+            ]
+        },
+        "org.apache.bval:bval-jsr": {
+            "locked": "2.0.5",
+            "transitive": [
+                "com.netflix.conductor:conductor-common",
+                "com.netflix.conductor:conductor-core"
+            ]
+        },
+        "org.apache.commons:commons-compress": {
+            "locked": "1.20",
+            "transitive": [
+                "org.testcontainers:testcontainers"
+            ]
+        },
+        "org.apache.commons:commons-lang3": {
+            "locked": "3.10",
+            "transitive": [
+                "com.netflix.conductor:conductor-common",
+                "com.netflix.conductor:conductor-core"
+            ]
+        },
+        "org.apache.commons:commons-pool2": {
+            "locked": "2.8.1",
+            "transitive": [
+                "redis.clients:jedis"
+            ]
+        },
+        "org.apache.logging.log4j:log4j-api": {
+            "locked": "2.17.1",
+            "transitive": [
+                "com.netflix.conductor:conductor-annotations",
+                "com.netflix.conductor:conductor-common",
+                "com.netflix.conductor:conductor-core",
+                "org.apache.logging.log4j:log4j-core",
+                "org.apache.logging.log4j:log4j-jul",
+                "org.apache.logging.log4j:log4j-slf4j-impl",
+                "org.apache.logging.log4j:log4j-web"
+            ]
+        },
+        "org.apache.logging.log4j:log4j-core": {
+            "locked": "2.17.1",
+            "transitive": [
+                "com.netflix.conductor:conductor-annotations",
+                "com.netflix.conductor:conductor-common",
+                "com.netflix.conductor:conductor-core",
+                "org.apache.logging.log4j:log4j-slf4j-impl",
+                "org.apache.logging.log4j:log4j-web",
+                "org.springframework.boot:spring-boot-starter-log4j2"
+            ]
+        },
+        "org.apache.logging.log4j:log4j-jul": {
+            "locked": "2.17.1",
+            "transitive": [
+                "com.netflix.conductor:conductor-annotations",
+                "com.netflix.conductor:conductor-common",
+                "com.netflix.conductor:conductor-core",
+                "org.springframework.boot:spring-boot-starter-log4j2"
+            ]
+        },
+        "org.apache.logging.log4j:log4j-slf4j-impl": {
+            "locked": "2.17.1",
+            "transitive": [
+                "com.netflix.conductor:conductor-annotations",
+                "com.netflix.conductor:conductor-common",
+                "com.netflix.conductor:conductor-core",
+                "org.springframework.boot:spring-boot-starter-log4j2"
+            ]
+        },
+        "org.apache.logging.log4j:log4j-web": {
+            "locked": "2.17.1",
+            "transitive": [
+                "com.netflix.conductor:conductor-annotations",
+                "com.netflix.conductor:conductor-common",
+                "com.netflix.conductor:conductor-core"
+            ]
+        },
+        "org.apiguardian:apiguardian-api": {
+            "locked": "1.1.0",
+            "transitive": [
+                "org.junit.jupiter:junit-jupiter-api",
+                "org.junit.jupiter:junit-jupiter-engine",
+                "org.junit.jupiter:junit-jupiter-params",
+                "org.junit.platform:junit-platform-commons",
+                "org.junit.platform:junit-platform-engine",
+                "org.junit.vintage:junit-vintage-engine"
+            ]
+        },
+        "org.assertj:assertj-core": {
+            "locked": "3.16.1",
+            "transitive": [
+                "org.springframework.boot:spring-boot-starter-test"
+            ]
+        },
+        "org.checkerframework:checker-qual": {
+            "locked": "3.8.0",
+            "transitive": [
+                "com.github.ben-manes.caffeine:caffeine"
+            ]
+        },
+        "org.codehaus.groovy:groovy": {
+            "locked": "2.5.14",
+            "transitive": [
+                "org.codehaus.groovy:groovy-all",
+                "org.codehaus.groovy:groovy-ant",
+                "org.codehaus.groovy:groovy-cli-commons",
+                "org.codehaus.groovy:groovy-cli-picocli",
+                "org.codehaus.groovy:groovy-console",
+                "org.codehaus.groovy:groovy-datetime",
+                "org.codehaus.groovy:groovy-docgenerator",
+                "org.codehaus.groovy:groovy-groovydoc",
+                "org.codehaus.groovy:groovy-groovysh",
+                "org.codehaus.groovy:groovy-jmx",
+                "org.codehaus.groovy:groovy-json",
+                "org.codehaus.groovy:groovy-jsr223",
+                "org.codehaus.groovy:groovy-macro",
+                "org.codehaus.groovy:groovy-nio",
+                "org.codehaus.groovy:groovy-servlet",
+                "org.codehaus.groovy:groovy-sql",
+                "org.codehaus.groovy:groovy-swing",
+                "org.codehaus.groovy:groovy-templates",
+                "org.codehaus.groovy:groovy-test",
+                "org.codehaus.groovy:groovy-test-junit5",
+                "org.codehaus.groovy:groovy-testng",
+                "org.codehaus.groovy:groovy-xml",
+                "org.spockframework:spock-core",
+                "org.spockframework:spock-spring"
+            ]
+        },
+        "org.codehaus.groovy:groovy-all": {
+            "locked": "2.5.13"
+        },
+        "org.codehaus.groovy:groovy-ant": {
+            "locked": "2.5.14",
+            "transitive": [
+                "org.codehaus.groovy:groovy-all"
+            ]
+        },
+        "org.codehaus.groovy:groovy-cli-commons": {
+            "locked": "2.5.14",
+            "transitive": [
+                "org.codehaus.groovy:groovy-all"
+            ]
+        },
+        "org.codehaus.groovy:groovy-cli-picocli": {
+            "locked": "2.5.14",
+            "transitive": [
+                "org.codehaus.groovy:groovy-all",
+                "org.codehaus.groovy:groovy-console",
+                "org.codehaus.groovy:groovy-docgenerator",
+                "org.codehaus.groovy:groovy-groovydoc",
+                "org.codehaus.groovy:groovy-groovysh"
+            ]
+        },
+        "org.codehaus.groovy:groovy-console": {
+            "locked": "2.5.14",
+            "transitive": [
+                "org.codehaus.groovy:groovy-all",
+                "org.codehaus.groovy:groovy-groovysh"
+            ]
+        },
+        "org.codehaus.groovy:groovy-datetime": {
+            "locked": "2.5.14",
+            "transitive": [
+                "org.codehaus.groovy:groovy-all"
+            ]
+        },
+        "org.codehaus.groovy:groovy-docgenerator": {
+            "locked": "2.5.14",
+            "transitive": [
+                "org.codehaus.groovy:groovy-all",
+                "org.codehaus.groovy:groovy-groovydoc"
+            ]
+        },
+        "org.codehaus.groovy:groovy-groovydoc": {
+            "locked": "2.5.14",
+            "transitive": [
+                "org.codehaus.groovy:groovy-all",
+                "org.codehaus.groovy:groovy-ant"
+            ]
+        },
+        "org.codehaus.groovy:groovy-groovysh": {
+            "locked": "2.5.14",
+            "transitive": [
+                "org.codehaus.groovy:groovy-all"
+            ]
+        },
+        "org.codehaus.groovy:groovy-jmx": {
+            "locked": "2.5.14",
+            "transitive": [
+                "org.codehaus.groovy:groovy-all"
+            ]
+        },
+        "org.codehaus.groovy:groovy-json": {
+            "locked": "2.5.14",
+            "transitive": [
+                "org.codehaus.groovy:groovy-all",
+                "org.spockframework:spock-core",
+                "org.spockframework:spock-spring"
+            ]
+        },
+        "org.codehaus.groovy:groovy-jsr223": {
+            "locked": "2.5.14",
+            "transitive": [
+                "org.codehaus.groovy:groovy-all"
+            ]
+        },
+        "org.codehaus.groovy:groovy-macro": {
+            "locked": "2.5.14",
+            "transitive": [
+                "org.codehaus.groovy:groovy-all",
+                "org.spockframework:spock-core",
+                "org.spockframework:spock-spring"
+            ]
+        },
+        "org.codehaus.groovy:groovy-nio": {
+            "locked": "2.5.14",
+            "transitive": [
+                "org.codehaus.groovy:groovy-all",
+                "org.spockframework:spock-core",
+                "org.spockframework:spock-spring"
+            ]
+        },
+        "org.codehaus.groovy:groovy-servlet": {
+            "locked": "2.5.14",
+            "transitive": [
+                "org.codehaus.groovy:groovy-all"
+            ]
+        },
+        "org.codehaus.groovy:groovy-sql": {
+            "locked": "2.5.14",
+            "transitive": [
+                "org.codehaus.groovy:groovy-all",
+                "org.spockframework:spock-core",
+                "org.spockframework:spock-spring"
+            ]
+        },
+        "org.codehaus.groovy:groovy-swing": {
+            "locked": "2.5.14",
+            "transitive": [
+                "org.codehaus.groovy:groovy-all",
+                "org.codehaus.groovy:groovy-console"
+            ]
+        },
+        "org.codehaus.groovy:groovy-templates": {
+            "locked": "2.5.14",
+            "transitive": [
+                "org.codehaus.groovy:groovy-all",
+                "org.codehaus.groovy:groovy-console",
+                "org.codehaus.groovy:groovy-docgenerator",
+                "org.codehaus.groovy:groovy-groovydoc",
+                "org.codehaus.groovy:groovy-servlet",
+                "org.spockframework:spock-core",
+                "org.spockframework:spock-spring"
+            ]
+        },
+        "org.codehaus.groovy:groovy-test": {
+            "locked": "2.5.14",
+            "transitive": [
+                "org.codehaus.groovy:groovy-all",
+                "org.spockframework:spock-core",
+                "org.spockframework:spock-spring"
+            ]
+        },
+        "org.codehaus.groovy:groovy-test-junit5": {
+            "locked": "2.5.14",
+            "transitive": [
+                "org.codehaus.groovy:groovy-all"
+            ]
+        },
+        "org.codehaus.groovy:groovy-testng": {
+            "locked": "2.5.14",
+            "transitive": [
+                "org.codehaus.groovy:groovy-all"
+            ]
+        },
+        "org.codehaus.groovy:groovy-xml": {
+            "locked": "2.5.14",
+            "transitive": [
+                "org.codehaus.groovy:groovy-all",
+                "org.codehaus.groovy:groovy-servlet",
+                "org.codehaus.groovy:groovy-templates",
+                "org.spockframework:spock-core",
+                "org.spockframework:spock-spring"
+            ]
+        },
+        "org.hamcrest:hamcrest": {
+            "locked": "2.2",
+            "transitive": [
+                "org.hamcrest:hamcrest-core",
+                "org.springframework.boot:spring-boot-starter-test"
+            ]
+        },
+        "org.hamcrest:hamcrest-core": {
+            "locked": "2.2",
+            "transitive": [
+                "junit:junit"
+            ]
+        },
+        "org.junit.jupiter:junit-jupiter": {
+            "locked": "5.6.3",
+            "transitive": [
+                "org.springframework.boot:spring-boot-starter-test"
+            ]
+        },
+        "org.junit.jupiter:junit-jupiter-api": {
+            "locked": "5.6.3",
+            "transitive": [
+                "org.codehaus.groovy:groovy-test-junit5",
+                "org.junit.jupiter:junit-jupiter",
+                "org.junit.jupiter:junit-jupiter-engine",
+                "org.junit.jupiter:junit-jupiter-params",
+                "org.mockito:mockito-junit-jupiter"
+            ]
+        },
+        "org.junit.jupiter:junit-jupiter-engine": {
+            "locked": "5.6.3",
+            "transitive": [
+                "org.codehaus.groovy:groovy-test-junit5",
+                "org.junit.jupiter:junit-jupiter"
+            ]
+        },
+        "org.junit.jupiter:junit-jupiter-params": {
+            "locked": "5.6.3",
+            "transitive": [
+                "org.junit.jupiter:junit-jupiter"
+            ]
+        },
+        "org.junit.platform:junit-platform-commons": {
+            "locked": "1.6.3",
+            "transitive": [
+                "org.junit.jupiter:junit-jupiter-api",
+                "org.junit.platform:junit-platform-engine"
+            ]
+        },
+        "org.junit.platform:junit-platform-engine": {
+            "locked": "1.6.3",
+            "transitive": [
+                "org.junit.jupiter:junit-jupiter-engine",
+                "org.junit.platform:junit-platform-launcher",
+                "org.junit.vintage:junit-vintage-engine"
+            ]
+        },
+        "org.junit.platform:junit-platform-launcher": {
+            "locked": "1.6.3",
+            "transitive": [
+                "org.codehaus.groovy:groovy-test-junit5"
+            ]
+        },
+        "org.junit.vintage:junit-vintage-engine": {
+            "locked": "5.6.3",
+            "transitive": [
+                "org.springframework.boot:spring-boot-starter-test"
+            ]
+        },
+        "org.junit:junit-bom": {
+            "locked": "5.6.3",
+            "transitive": [
+                "org.junit.jupiter:junit-jupiter",
+                "org.junit.jupiter:junit-jupiter-api",
+                "org.junit.jupiter:junit-jupiter-engine",
+                "org.junit.jupiter:junit-jupiter-params",
+                "org.junit.platform:junit-platform-commons",
+                "org.junit.platform:junit-platform-engine",
+                "org.junit.platform:junit-platform-launcher",
+                "org.junit.vintage:junit-vintage-engine"
+            ]
+        },
+        "org.mockito:mockito-core": {
+            "locked": "3.3.3",
+            "transitive": [
+                "org.mockito:mockito-junit-jupiter",
+                "org.springframework.boot:spring-boot-starter-test"
+            ]
+        },
+        "org.mockito:mockito-junit-jupiter": {
+            "locked": "3.3.3",
+            "transitive": [
+                "org.springframework.boot:spring-boot-starter-test"
+            ]
+        },
+        "org.objenesis:objenesis": {
+            "locked": "2.6",
+            "transitive": [
+                "org.mockito:mockito-core"
+            ]
+        },
+        "org.opentest4j:opentest4j": {
+            "locked": "1.2.0",
+            "transitive": [
+                "org.junit.jupiter:junit-jupiter-api",
+                "org.junit.platform:junit-platform-engine"
+            ]
+        },
+        "org.ow2.asm:asm": {
+            "locked": "5.0.4",
+            "transitive": [
+                "net.minidev:accessors-smart"
+            ]
+        },
+        "org.rnorth.duct-tape:duct-tape": {
+            "locked": "1.0.8",
+            "transitive": [
+                "org.testcontainers:testcontainers"
+            ]
+        },
+        "org.rnorth.visible-assertions:visible-assertions": {
+            "locked": "2.1.2",
+            "transitive": [
+                "org.testcontainers:testcontainers"
+            ]
+        },
+        "org.skyscreamer:jsonassert": {
+            "locked": "1.5.0",
+            "transitive": [
+                "org.springframework.boot:spring-boot-starter-test"
+            ]
+        },
+        "org.slf4j:jul-to-slf4j": {
+            "locked": "1.7.30",
+            "transitive": [
+                "org.springframework.boot:spring-boot-starter-log4j2",
+                "org.springframework.boot:spring-boot-starter-logging"
+            ]
+        },
+        "org.slf4j:slf4j-api": {
+            "locked": "1.7.30",
+            "transitive": [
+                "com.github.docker-java:docker-java-api",
+                "com.github.docker-java:docker-java-transport-zerodep",
+                "com.jayway.jsonpath:json-path",
+                "com.netflix.spectator:spectator-api",
+                "org.apache.logging.log4j:log4j-slf4j-impl",
+                "org.slf4j:jul-to-slf4j",
+                "org.springframework.data:spring-data-commons",
+                "org.springframework.data:spring-data-keyvalue",
+                "org.springframework.data:spring-data-redis",
+                "org.testcontainers:testcontainers",
+                "redis.clients:jedis"
+            ]
+        },
+        "org.spockframework:spock-core": {
+            "locked": "1.3-groovy-2.5",
+            "transitive": [
+                "org.spockframework:spock-spring",
+                "org.testcontainers:spock"
+            ]
+        },
+        "org.spockframework:spock-spring": {
+            "locked": "1.3-groovy-2.5"
+        },
+        "org.springframework.boot:spring-boot": {
+            "locked": "2.3.12.RELEASE",
+            "transitive": [
+                "org.springframework.boot:spring-boot-autoconfigure",
+                "org.springframework.boot:spring-boot-starter",
+                "org.springframework.boot:spring-boot-test",
+                "org.springframework.boot:spring-boot-test-autoconfigure"
+            ]
+        },
+        "org.springframework.boot:spring-boot-autoconfigure": {
+            "locked": "2.3.12.RELEASE",
+            "transitive": [
+                "org.springframework.boot:spring-boot-starter",
+                "org.springframework.boot:spring-boot-test-autoconfigure"
+            ]
+        },
+        "org.springframework.boot:spring-boot-starter": {
+            "locked": "2.3.12.RELEASE",
+            "transitive": [
+                "org.springframework.boot:spring-boot-starter-test"
+            ]
+        },
+        "org.springframework.boot:spring-boot-starter-log4j2": {
+            "locked": "2.3.12.RELEASE"
+        },
+        "org.springframework.boot:spring-boot-starter-logging": {
+            "locked": "2.3.12.RELEASE",
+            "transitive": [
+                "org.springframework.boot:spring-boot-starter"
+            ]
+        },
+        "org.springframework.boot:spring-boot-starter-test": {
+            "locked": "2.3.12.RELEASE"
+        },
+        "org.springframework.boot:spring-boot-test": {
+            "locked": "2.3.12.RELEASE",
+            "transitive": [
+                "org.springframework.boot:spring-boot-starter-test",
+                "org.springframework.boot:spring-boot-test-autoconfigure"
+            ]
+        },
+        "org.springframework.boot:spring-boot-test-autoconfigure": {
+            "locked": "2.3.12.RELEASE",
+            "transitive": [
+                "org.springframework.boot:spring-boot-starter-test"
+            ]
+        },
+        "org.springframework.data:spring-data-commons": {
+            "locked": "2.3.9.RELEASE",
+            "transitive": [
+                "org.springframework.data:spring-data-keyvalue"
+            ]
+        },
+        "org.springframework.data:spring-data-keyvalue": {
+            "locked": "2.3.9.RELEASE",
+            "transitive": [
+                "org.springframework.data:spring-data-redis"
+            ]
+        },
+        "org.springframework.data:spring-data-redis": {
+            "locked": "2.3.9.RELEASE"
+        },
+        "org.springframework:spring-aop": {
+            "locked": "5.2.15.RELEASE",
+            "transitive": [
+                "org.springframework.data:spring-data-redis",
+                "org.springframework:spring-context"
+            ]
+        },
+        "org.springframework:spring-beans": {
+            "locked": "5.2.15.RELEASE",
+            "transitive": [
+                "org.springframework.data:spring-data-commons",
+                "org.springframework:spring-aop",
+                "org.springframework:spring-context",
+                "org.springframework:spring-context-support",
+                "org.springframework:spring-oxm",
+                "org.springframework:spring-tx"
+            ]
+        },
+        "org.springframework:spring-context": {
+            "locked": "5.2.15.RELEASE",
+            "transitive": [
+                "org.springframework.boot:spring-boot",
+                "org.springframework.data:spring-data-keyvalue",
+                "org.springframework:spring-context-support"
+            ]
+        },
+        "org.springframework:spring-context-support": {
+            "locked": "5.2.15.RELEASE",
+            "transitive": [
+                "org.springframework.data:spring-data-redis"
+            ]
+        },
+        "org.springframework:spring-core": {
+            "locked": "5.2.15.RELEASE",
+            "transitive": [
+                "org.springframework.boot:spring-boot",
+                "org.springframework.boot:spring-boot-starter",
+                "org.springframework.boot:spring-boot-starter-test",
+                "org.springframework.data:spring-data-commons",
+                "org.springframework:spring-aop",
+                "org.springframework:spring-beans",
+                "org.springframework:spring-context",
+                "org.springframework:spring-context-support",
+                "org.springframework:spring-expression",
+                "org.springframework:spring-oxm",
+                "org.springframework:spring-test",
+                "org.springframework:spring-tx"
+            ]
+        },
+        "org.springframework:spring-expression": {
+            "locked": "5.2.15.RELEASE",
+            "transitive": [
+                "org.springframework:spring-context"
+            ]
+        },
+        "org.springframework:spring-jcl": {
+            "locked": "5.2.15.RELEASE",
+            "transitive": [
+                "org.springframework:spring-core"
+            ]
+        },
+        "org.springframework:spring-oxm": {
+            "locked": "5.2.15.RELEASE",
+            "transitive": [
+                "org.springframework.data:spring-data-redis"
+            ]
+        },
+        "org.springframework:spring-test": {
+            "locked": "5.2.15.RELEASE",
+            "transitive": [
+                "org.springframework.boot:spring-boot-starter-test"
+            ]
+        },
+        "org.springframework:spring-tx": {
+            "locked": "5.2.15.RELEASE",
+            "transitive": [
+                "org.springframework.data:spring-data-keyvalue",
+                "org.springframework.data:spring-data-redis"
+            ]
+        },
+        "org.testcontainers:spock": {
             "locked": "1.15.3"
+        },
+        "org.testcontainers:testcontainers": {
+            "locked": "1.15.3",
+            "transitive": [
+                "org.testcontainers:spock"
+            ]
+        },
+        "org.testng:testng": {
+            "locked": "6.13.1",
+            "transitive": [
+                "org.codehaus.groovy:groovy-testng"
+            ]
+        },
+        "org.xmlunit:xmlunit-core": {
+            "locked": "2.7.0",
+            "transitive": [
+                "org.springframework.boot:spring-boot-starter-test"
+            ]
+        },
+        "org.yaml:snakeyaml": {
+            "locked": "1.26",
+            "transitive": [
+                "org.springframework.boot:spring-boot-starter"
+            ]
         },
         "redis.clients:jedis": {
             "locked": "3.3.0"
